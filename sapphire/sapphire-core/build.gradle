plugins {
    // Google Java Format Plugin:
    // 1. Run `gradlew goJF` to format source codes
    // 2. Run `gradlew verGJF` to verify code farmat
    // 3. More usage information can be found at 
    // https://github.com/sherter/google-java-format-gradle-plugin
    id 'com.github.sherter.google-java-format' version '0.7.1'
    id 'java-library'
}

googleJavaFormat {
    options style: 'AOSP'
}

sourceSets {
    integrationTest {
        java {
            compileClasspath += main.output + test.output
            runtimeClasspath += main.output + test.output
            srcDir file('src/integrationTest/java')
        }
        resources.srcDir file('src/integrationTest/resources')
    }
}

configurations {
    integrationTestCompile.extendsFrom testCompile
    integrationTestRuntime.extendsFrom testRuntime
}

dependencies {
    compile project(':dependencies:java.rmi')
    compile 'org.json:json:20171018'
    // TODO(multi-lang): Unable to fetch jar from maven central due to Proxy issue.
    // Load jar file from disk temporarily.
    compile files('libs/snakeyaml-1.23.jar')

    testCompile 'org.mockito:mockito-core:1.+'
    testCompile 'org.powermock:powermock:1.6.5'
    testCompile 'org.powermock:powermock-module-junit4:1.6.5'
    testCompile 'org.powermock:powermock-api-mockito:1.6.5'
    testCompile project(':examples:helloworld')
    integrationTestCompile project(':examples:helloworld')
}


// Maven Plugin Properties
// Reset maven properties to ensure that their values are 
// consistent with the values used by Maven Publish Plugin
group = project.property('mavenGroupId')
version =  project.property('mavenVersion')

// Task for Policy Stub Generation:
// Run `gradlew genStubs` to generate policy stub files
task genStubs(type: JavaExec) {
    main = "sapphire.compiler.StubGenerator"
    classpath = sourceSets.main.runtimeClasspath
    def pkgName = 'sapphire.policy'
    def src = "$buildDir/classes/java/main/sapphire/policy/"
    def dst = "$projectDir/src/main/java/sapphire/policy/stubs/"
    args src, pkgName, dst
}

// Task for deleting Java stubs
task delStubs {
    delete fileTree("$projectDir/src/main/java/sapphire/policy/stubs") {
        include '**/*_Stub.java'
    }
    println "Deleted $projectDir/src/main/java/sapphire/policy/stubs"
}

// Task for stub compilation
task compileStubs(type: JavaCompile) {
    source = sourceSets.main.java.srcDirs
    classpath = sourceSets.main.compileClasspath
    destinationDir = sourceSets.main.output.classesDir
    options.incremental = true
}

task integTest(type: Test) {
<<<<<<< HEAD
    systemProperty "DCAP_JAVA_HOME", project.property('org.gradle.java.home')
=======
>>>>>>> 2378c5bf
    testClassesDirs = sourceSets.integrationTest.output.classesDirs
    classpath = sourceSets.integrationTest.runtimeClasspath
    outputs.upToDateWhen { false }
}

genStubs.mustRunAfter delStubs
genStubs.mustRunAfter compileJava
compileStubs.dependsOn genStubs
tasks.googleJavaFormat.mustRunAfter genStubs
check.dependsOn tasks.googleJavaFormat
check.dependsOn integTest
integTest.mustRunAfter test
compileJava.dependsOn delStubs
jar.dependsOn compileStubs<|MERGE_RESOLUTION|>--- conflicted
+++ resolved
@@ -78,10 +78,7 @@
 }
 
 task integTest(type: Test) {
-<<<<<<< HEAD
     systemProperty "DCAP_JAVA_HOME", project.property('org.gradle.java.home')
-=======
->>>>>>> 2378c5bf
     testClassesDirs = sourceSets.integrationTest.output.classesDirs
     classpath = sourceSets.integrationTest.runtimeClasspath
     outputs.upToDateWhen { false }
