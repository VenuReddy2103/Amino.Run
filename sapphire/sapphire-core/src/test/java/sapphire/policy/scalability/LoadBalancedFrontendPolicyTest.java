package sapphire.policy.scalability;

import static org.junit.Assert.assertNotEquals;
import static org.mockito.Mockito.spy;
import static org.mockito.Mockito.times;
import static org.mockito.Mockito.verify;
import static sapphire.common.SapphireUtils.deleteSapphireObject;
import static sapphire.common.UtilsTest.extractFieldValueOnInstance;
import static sapphire.common.UtilsTest.setFieldValueOnInstance;

import java.net.InetSocketAddress;
import java.rmi.registry.LocateRegistry;
import java.util.ArrayList;
import java.util.HashMap;
import java.util.List;
import java.util.concurrent.Callable;
import java.util.concurrent.ExecutorService;
import java.util.concurrent.Executors;
import java.util.concurrent.FutureTask;
import org.junit.After;
import org.junit.Before;
import org.junit.Rule;
import org.junit.Test;
import org.junit.rules.ExpectedException;
import org.junit.runner.RunWith;
import org.powermock.core.classloader.annotations.PrepareForTest;
import org.powermock.modules.junit4.PowerMockRunner;
<<<<<<< HEAD
import sapphire.app.SO;
=======
import sapphire.app.*;
>>>>>>> 2378c5bf
import sapphire.app.stubs.SO_Stub;
import sapphire.common.AppObject;
import sapphire.common.BaseTest;
import sapphire.common.SapphireObjectID;
import sapphire.common.SapphireUtils;
import sapphire.kernel.common.KernelOID;
import sapphire.kernel.common.KernelObjectFactory;
import sapphire.kernel.common.KernelObjectStub;
import sapphire.kernel.server.KernelServerImpl;
import sapphire.policy.DefaultSapphirePolicy;
import sapphire.policy.SapphirePolicy;
import sapphire.runtime.Sapphire;
import sapphire.runtime.SapphireConfiguration;

/** Created by Vishwajeet on 2/4/18. */
@RunWith(PowerMockRunner.class)
@PrepareForTest({
    KernelServerImpl.class,
    Sapphire.class,
    KernelObjectFactory.class,
    LocateRegistry.class,
    SapphireUtils.class
})
public class LoadBalancedFrontendPolicyTest extends BaseTest {
    int exceptionExpected = 0;

<<<<<<< HEAD
    @LoadBalancedFrontendPolicy.LoadBalancedFrontendPolicyConfigAnnotation(
            maxconcurrentReq = 2,
            replicacount = 2)
    @SapphireConfiguration(Policies = "sapphire.policy.scalability.LoadBalancedFrontendPolicy")
    public static class LoadBalanceSO extends SO {}
=======
    public static class LoadBalanceSO extends SO
            implements SapphireObject<LoadBalancedFrontendPolicy> {}
>>>>>>> 2378c5bf

    public static class Group_Stub extends LoadBalancedFrontendPolicy.GroupPolicy
            implements KernelObjectStub {
        sapphire.kernel.common.KernelOID $__oid = null;
        java.net.InetSocketAddress $__hostname = null;
        int $__lastSeenTick = 0;
        AppObject appObject = null;
        SapphirePolicy.SapphireClientPolicy $__nextClientPolicy = null;

        public Group_Stub(sapphire.kernel.common.KernelOID oid) {
            this.$__oid = oid;
        }

        public sapphire.kernel.common.KernelOID $__getKernelOID() {
            return this.$__oid;
        }

        public java.net.InetSocketAddress $__getHostname() {
            return this.$__hostname;
        }

        public void $__updateHostname(java.net.InetSocketAddress hostname) {
            this.$__hostname = hostname;
        }

        public void $__setNextClientPolicy(SapphirePolicy.SapphireClientPolicy clientPolicy) {
            $__nextClientPolicy = clientPolicy;
        }
    }

    public static class Server_Stub extends LoadBalancedFrontendPolicy.ServerPolicy
            implements KernelObjectStub {
        KernelOID $__oid = null;
        InetSocketAddress $__hostname = null;
        int $__lastSeenTick = 0;
        AppObject $__appObject = null;
        SapphirePolicy.SapphireClientPolicy $__nextClientPolicy = null;

        public Server_Stub(KernelOID oid) {
            this.$__oid = oid;
        }

        public KernelOID $__getKernelOID() {
            return $__oid;
        }

        public InetSocketAddress $__getHostname() {
            return $__hostname;
        }

        public void $__updateHostname(InetSocketAddress hostname) {
            this.$__hostname = hostname;
        }

        public void $__setNextClientPolicy(SapphirePolicy.SapphireClientPolicy clientPolicy) {
            $__nextClientPolicy = clientPolicy;
        }
    }

    @Rule public ExpectedException thrown = ExpectedException.none();

    @Before
    public void setUp() throws Exception {
        super.setUp(Server_Stub.class, Group_Stub.class);

        LoadBalancedFrontendPolicy.Config config = new LoadBalancedFrontendPolicy.Config();
        config.setMaxConcurrentReq(2);
        config.setReplicaCount(2);

        SapphireObjectSpec spec =
                SapphireObjectSpec.newBuilder()
                        .setLang(Language.java)
                        .setJavaClassName(
                                "sapphire.policy.scalability.LoadBalancedFrontendPolicyTest$LoadBalanceSO")
                        .addDMSpec(
                                DMSpec.newBuilder()
                                        .setName(LoadBalancedFrontendPolicy.class.getName())
                                        .addConfig(config)
                                        .create())
                        .create();

        SapphireObjectID sapphireObjId = spiedOms.createSapphireObject(spec.toString());
        soStub = (SO_Stub) spiedOms.acquireSapphireObjectStub(sapphireObjId);
        client =
                (DefaultSapphirePolicy.DefaultClientPolicy)
                        extractFieldValueOnInstance(soStub, "$__client");
    }

    /**
     * Client side DM instance should randomise the order in which it performs round robin against
     * replicas. Here we have instantiated two servers. Anytime the client makes an onRPC call, the
     * first request is randomly assigned to any server. Subsequent onRPC call is always redirected
     * to the other server and so on.
     */
    @Test
    public void testRandomLoadBalance() throws Exception {
        String methodName = "public java.lang.Integer sapphire.app.SO.getIDelayed()";
        ArrayList<Object> params = new ArrayList<Object>();

        this.client.onRPC(methodName, params);
        this.client.onRPC(methodName, params);
        verify((this.server1), times(1)).onRPC(methodName, params);
        verify((this.server2), times(1)).onRPC(methodName, params);
    }

    /**
     * If the number of concurrent requests against a given replica exceeds the
     * MAX_CONCURRENT_REQUESTS, requests to that server replica should fail with a
     * ServerOverLoadException.
     */
    @Test
    public void testMaxConcurrentRequests() throws Exception {
        final String methodName = "public java.lang.Integer sapphire.app.SO.getIDelayed()";
        final ArrayList<Object> params = new ArrayList<Object>();
        Integer max = (Integer) extractFieldValueOnInstance(this.server1, "maxConcurrentReq");

        List<FutureTask<Object>> taskList = new ArrayList<FutureTask<Object>>();
        for (int i = 0; i < 5 * max; i++) {
            FutureTask<Object> task =
                    new FutureTask<Object>(
                            new Callable<Object>() {
                                @Override
                                public Object call() throws Exception {
                                    Object test = null;
                                    try {
                                        test = client.onRPC(methodName, params);
                                    } catch (ServerOverLoadException e) {
                                        exceptionExpected++;
                                    }
                                    return test;
                                }
                            });
            taskList.add(task);
        }

        // Run tasks in parallel
        ExecutorService executor = Executors.newFixedThreadPool(taskList.size());
        for (FutureTask<Object> t : taskList) {
            executor.execute(t);
        }

        for (int i = 0; i < taskList.size(); i++) {
            Object ret = taskList.get(i).get();
        }
        assertNotEquals("Passed", 0, exceptionExpected);
    }

    /**
     * If the created number of replicas is lesser than the configured number of replicas, it throws
     * an error.
     */
    @Test
    public void testStaticReplicaCount() throws Exception {
        LoadBalancedFrontendPolicy.GroupPolicy group1;
        group1 = spy(LoadBalancedFrontendPolicy.GroupPolicy.class);

        // Expecting error message- Configured replicas count: 5, created replica count : 2
        thrown.expectMessage("Configured replicas count: 5, created replica count : 2");
        setFieldValueOnInstance(group1, "replicaCount", 5);
        group1.onCreate(this.server1, new HashMap<>());
    }

    /*
    @Test
    public void testConfig() {
        LoadBalancedFrontendPolicy.Config config = new LoadBalancedFrontendPolicy.Config();
        config.setReplicaCount(3);
        config.setMaxConcurrentReq(300);

        LoadBalancedFrontendPolicy.Config clone =
                (LoadBalancedFrontendPolicy.Config) config.fromDMSpec(config.toDMSpec());
        Assert.assertEquals(config, clone);
    }
    */

    @After
    public void tearDown() throws Exception {
        deleteSapphireObject(spiedOms, group.getSapphireObjId());
    }
}<|MERGE_RESOLUTION|>--- conflicted
+++ resolved
@@ -25,11 +25,8 @@
 import org.junit.runner.RunWith;
 import org.powermock.core.classloader.annotations.PrepareForTest;
 import org.powermock.modules.junit4.PowerMockRunner;
-<<<<<<< HEAD
+import sapphire.app.*;
 import sapphire.app.SO;
-=======
-import sapphire.app.*;
->>>>>>> 2378c5bf
 import sapphire.app.stubs.SO_Stub;
 import sapphire.common.AppObject;
 import sapphire.common.BaseTest;
@@ -56,16 +53,14 @@
 public class LoadBalancedFrontendPolicyTest extends BaseTest {
     int exceptionExpected = 0;
 
-<<<<<<< HEAD
     @LoadBalancedFrontendPolicy.LoadBalancedFrontendPolicyConfigAnnotation(
-            maxconcurrentReq = 2,
-            replicacount = 2)
+            maxConcurrentReq = 2,
+            replicaCount = 2)
     @SapphireConfiguration(Policies = "sapphire.policy.scalability.LoadBalancedFrontendPolicy")
     public static class LoadBalanceSO extends SO {}
-=======
-    public static class LoadBalanceSO extends SO
-            implements SapphireObject<LoadBalancedFrontendPolicy> {}
->>>>>>> 2378c5bf
+    // TODO (merge):
+    //    public static class LoadBalanceSO extends SO
+    //            implements SapphireObject<LoadBalancedFrontendPolicy> {}
 
     public static class Group_Stub extends LoadBalancedFrontendPolicy.GroupPolicy
             implements KernelObjectStub {
