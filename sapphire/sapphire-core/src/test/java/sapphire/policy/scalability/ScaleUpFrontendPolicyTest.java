package sapphire.policy.scalability;

import static org.junit.Assert.assertEquals;
import static sapphire.common.SapphireUtils.deleteSapphireObject;
import static sapphire.common.UtilsTest.extractFieldValueOnInstance;

import java.net.InetSocketAddress;
import java.rmi.registry.LocateRegistry;
import java.util.ArrayList;
import java.util.List;
import java.util.concurrent.Callable;
import java.util.concurrent.ExecutorService;
import java.util.concurrent.Executors;
import java.util.concurrent.FutureTask;
import java.util.concurrent.atomic.AtomicInteger;
import org.junit.After;
import org.junit.Assert;
import org.junit.Before;
import org.junit.Rule;
import org.junit.Test;
import org.junit.rules.ExpectedException;
import org.junit.runner.RunWith;
import org.powermock.core.classloader.annotations.PrepareForTest;
import org.powermock.modules.junit4.PowerMockRunner;
<<<<<<< HEAD
import sapphire.app.SO;
=======
import sapphire.app.*;
>>>>>>> 2378c5bf
import sapphire.app.stubs.SO_Stub;
import sapphire.common.AppObject;
import sapphire.common.BaseTest;
import sapphire.common.SapphireObjectID;
import sapphire.common.SapphireUtils;
import sapphire.kernel.common.KernelOID;
import sapphire.kernel.common.KernelObjectFactory;
import sapphire.kernel.common.KernelObjectStub;
import sapphire.kernel.server.KernelServerImpl;
import sapphire.policy.DefaultSapphirePolicy;
import sapphire.policy.SapphirePolicy;
import sapphire.runtime.Sapphire;
import sapphire.runtime.SapphireConfiguration;

/** ScaleupFrontend DM test cases */

/** Created by Venugopal Reddy K 00900280 on 16/4/18. */
@RunWith(PowerMockRunner.class)
@PrepareForTest({
    KernelServerImpl.class,
    Sapphire.class,
    KernelObjectFactory.class,
    LocateRegistry.class,
    SapphireUtils.class
})
public class ScaleUpFrontendPolicyTest extends BaseTest {
    @Rule public ExpectedException thrown = ExpectedException.none();

<<<<<<< HEAD
    @ScaleUpFrontendPolicy.ScaleUpFrontendPolicyConfigAnnotation(
            replicationRateInMs = 20,
            loadbalanceConfig =
                    @LoadBalancedFrontendPolicy.LoadBalancedFrontendPolicyConfigAnnotation(
                            maxconcurrentReq = 2,
                            replicacount = 2))
    @SapphireConfiguration(Policies = "sapphire.policy.scalability.ScaleUpFrontendPolicy")
    public static class ScaleUpSO extends SO {}
=======
    public static class ScaleUpSO extends SO implements SapphireObject<ScaleUpFrontendPolicy> {}
>>>>>>> 2378c5bf

    public static class Group_Stub extends ScaleUpFrontendPolicy.GroupPolicy
            implements KernelObjectStub {
        sapphire.kernel.common.KernelOID $__oid = null;
        java.net.InetSocketAddress $__hostname = null;
        SapphirePolicy.SapphireClientPolicy $__nextClientPolicy = null;

        public Group_Stub(sapphire.kernel.common.KernelOID oid) {
            this.$__oid = oid;
        }

        public sapphire.kernel.common.KernelOID $__getKernelOID() {
            return this.$__oid;
        }

        public java.net.InetSocketAddress $__getHostname() {
            return this.$__hostname;
        }

        public void $__updateHostname(java.net.InetSocketAddress hostname) {
            this.$__hostname = hostname;
        }

        public void $__setNextClientPolicy(SapphirePolicy.SapphireClientPolicy clientPolicy) {
            $__nextClientPolicy = clientPolicy;
        }
    }

    public static class Server_Stub extends ScaleUpFrontendPolicy.ServerPolicy
            implements KernelObjectStub {
        KernelOID $__oid = null;
        InetSocketAddress $__hostname = null;
        AppObject appObject = null;
        SapphirePolicy.SapphireClientPolicy $__nextClientPolicy = null;

        public Server_Stub(KernelOID oid) {
            this.$__oid = oid;
        }

        public KernelOID $__getKernelOID() {
            return $__oid;
        }

        public InetSocketAddress $__getHostname() {
            return $__hostname;
        }

        public void $__updateHostname(InetSocketAddress hostname) {
            this.$__hostname = hostname;
        }

        public void $__setNextClientPolicy(SapphirePolicy.SapphireClientPolicy clientPolicy) {
            $__nextClientPolicy = clientPolicy;
        }
    }

    @Before
    public void setUp() throws Exception {
        super.setUp(Server_Stub.class, Group_Stub.class);

        ScaleUpFrontendPolicy.Config scaleConfig = new ScaleUpFrontendPolicy.Config();
        scaleConfig.setReplicationRateInMs(400);

        LoadBalancedFrontendPolicy.Config lbConfig = new LoadBalancedFrontendPolicy.Config();
        lbConfig.setMaxConcurrentReq(3);
        lbConfig.setReplicaCount(3);

        SapphireObjectSpec spec =
                SapphireObjectSpec.newBuilder()
                        .setLang(Language.java)
                        .setJavaClassName(
                                "sapphire.policy.scalability.ScaleUpFrontendPolicyTest$ScaleUpSO")
                        .addDMSpec(
                                DMSpec.newBuilder()
                                        .setName(ScaleUpFrontendPolicy.class.getName())
                                        .addConfig(scaleConfig)
                                        .addConfig(lbConfig)
                                        .create())
                        .create();

        SapphireObjectID sapphireObjId = spiedOms.createSapphireObject(spec.toString());
        soStub = (SO_Stub) spiedOms.acquireSapphireObjectStub(sapphireObjId);
        client =
                (DefaultSapphirePolicy.DefaultClientPolicy)
                        extractFieldValueOnInstance(soStub, "$__client");
    }

    @Test
    public void clientTest() throws Exception {
        String methodName = "public java.lang.Integer sapphire.app.SO.getI()";
        ArrayList<Object> params = new ArrayList<Object>();

        AtomicInteger syncCtrCurr =
                (AtomicInteger) extractFieldValueOnInstance(this.client, "replicaListSyncCtr");
        assertEquals(0, syncCtrCurr.get());
        assertEquals(null, extractFieldValueOnInstance(this.client, "replicaList"));

        this.client.onRPC(methodName, params);
        syncCtrCurr =
                (AtomicInteger) extractFieldValueOnInstance(this.client, "replicaListSyncCtr");
        assertEquals(1, syncCtrCurr.get());

        ArrayList<SapphirePolicy.SapphireServerPolicy> replicas =
                (ArrayList<SapphirePolicy.SapphireServerPolicy>)
                        extractFieldValueOnInstance(this.client, "replicaList");
        ArrayList<SapphirePolicy.SapphireServerPolicy> expected = this.group.getServers();
        Assert.assertArrayEquals(replicas.toArray(), expected.toArray());
    }

    @Test
    public void serverScaleUpTest() throws Exception {
        final String methodName = "public java.lang.Integer sapphire.app.SO.getI()";
        final ArrayList<Object> params = new ArrayList<Object>();
        Integer max = (Integer) extractFieldValueOnInstance(this.server1, "maxConcurrentReq");

        List<FutureTask<Object>> taskList = new ArrayList<FutureTask<Object>>();
        for (int i = 0; i < 2 * max + 1; i++) {
            FutureTask<Object> task =
                    new FutureTask<Object>(
                            new Callable<Object>() {
                                @Override
                                public Object call() throws Exception {
                                    Object test = new String("test");
                                    try {
                                        test = client.onRPC(methodName, params);
                                    } catch (ServerOverLoadException e) {
                                    }
                                    return test;
                                }
                            });
            taskList.add(task);
        }

        // Run tasks in parallel
        ExecutorService executor = Executors.newFixedThreadPool(taskList.size());
        for (FutureTask<Object> t : taskList) {
            executor.execute(t);
        }

        for (int i = 0; i < taskList.size(); i++) {
            Object ret = taskList.get(i).get();
        }
    }

    @After
    public void tearDown() throws Exception {
        deleteSapphireObject(spiedOms, group.getSapphireObjId());
    }
}<|MERGE_RESOLUTION|>--- conflicted
+++ resolved
@@ -22,11 +22,8 @@
 import org.junit.runner.RunWith;
 import org.powermock.core.classloader.annotations.PrepareForTest;
 import org.powermock.modules.junit4.PowerMockRunner;
-<<<<<<< HEAD
+import sapphire.app.*;
 import sapphire.app.SO;
-=======
-import sapphire.app.*;
->>>>>>> 2378c5bf
 import sapphire.app.stubs.SO_Stub;
 import sapphire.common.AppObject;
 import sapphire.common.BaseTest;
@@ -55,18 +52,15 @@
 public class ScaleUpFrontendPolicyTest extends BaseTest {
     @Rule public ExpectedException thrown = ExpectedException.none();
 
-<<<<<<< HEAD
-    @ScaleUpFrontendPolicy.ScaleUpFrontendPolicyConfigAnnotation(
-            replicationRateInMs = 20,
-            loadbalanceConfig =
-                    @LoadBalancedFrontendPolicy.LoadBalancedFrontendPolicyConfigAnnotation(
-                            maxconcurrentReq = 2,
-                            replicacount = 2))
+    // TODO (merge):
+    //    @ScaleUpFrontendPolicy.ScaleUpFrontendPolicyConfigAnnotation(
+    //            replicationRateInMs = 20,
+    //            loadbalanceConfig =
+    //                    @LoadBalancedFrontendPolicy.LoadBalancedFrontendPolicyConfigAnnotation(
+    //                            maxConcurrentReq = 2,
+    //                            replicaCount = 2))
     @SapphireConfiguration(Policies = "sapphire.policy.scalability.ScaleUpFrontendPolicy")
     public static class ScaleUpSO extends SO {}
-=======
-    public static class ScaleUpSO extends SO implements SapphireObject<ScaleUpFrontendPolicy> {}
->>>>>>> 2378c5bf
 
     public static class Group_Stub extends ScaleUpFrontendPolicy.GroupPolicy
             implements KernelObjectStub {
