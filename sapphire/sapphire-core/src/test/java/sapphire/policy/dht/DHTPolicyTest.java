package sapphire.policy.dht;

import static org.mockito.Mockito.spy;
import static org.powermock.api.mockito.PowerMockito.when;

<<<<<<< HEAD
import java.lang.annotation.Annotation;
import java.net.InetSocketAddress;
import java.util.*;
=======
import java.util.ArrayList;
import java.util.Arrays;
import java.util.List;
import java.util.Map;
>>>>>>> 2378c5bf
import org.junit.Assert;
import org.junit.Before;
import org.junit.Test;
import sapphire.kernel.common.KernelOID;
import sapphire.kernel.common.ServerInfo;
import sapphire.kernel.server.KernelServerImpl;
import sapphire.oms.OMSServer;
import sapphire.oms.OMSServerImpl;
import sapphire.policy.SapphirePolicy;
<<<<<<< HEAD
import sapphire.policy.SapphirePolicyContainer;
=======
import sapphire.policy.SapphirePolicyUpcalls;
>>>>>>> 2378c5bf

public class DHTPolicyTest {
    private OMSServer oms;
    private ServerPolicy[] servers = new ServerPolicy[3];
    private InetSocketAddress address1 = new InetSocketAddress("127.0.0.1", 30001);
    private InetSocketAddress address2 = new InetSocketAddress("127.0.0.1", 30002);
    private InetSocketAddress address3 = new InetSocketAddress("127.0.0.1", 30003);
    private Object[] requests = new Object[] {"r1", "r2", "r3", "r4", "r5"};

    @Before
    public void setup() throws Exception {
        for (int i = 0; i < 3; i++) {
            servers[i] = new ServerPolicy();
        }

        ArrayList<String> regions =
                new ArrayList<>(Arrays.asList("region-1", "region-2", "region-3"));
        oms = spy(OMSServerImpl.class);
        KernelServerImpl.oms = oms;
        oms.registerKernelServer(new ServerInfo(address1, "region-1"));
        oms.registerKernelServer(new ServerInfo(address2, "region-2"));
        oms.registerKernelServer(new ServerInfo(address2, "region-3"));

        when(oms.getRegions()).thenReturn(regions);
        when(oms.getServerInRegion("region-1")).thenReturn(address1);
        when(oms.getServerInRegion("region-2")).thenReturn(address2);
        when(oms.getServerInRegion("region-3")).thenReturn(address3);
    }

    @Test
    public void test() throws Exception {
        DHTPolicy.DHTGroupPolicy group = new DHTPolicy.DHTGroupPolicy();
        group.onCreate(servers[0], null);
        group.addServer(servers[1]);
        group.addServer(servers[2]);

        DHTPolicy.DHTClientPolicy client = new DHTPolicy.DHTClientPolicy();
        client.onCreate(group, null);
        for (Object r : requests) {
            ArrayList<Object> params = new ArrayList<>(Arrays.asList(new Object[] {r}));
            client.onRPC("method", params);
        }

        // Verify that all requests have been processed
        int cnt = 0;
        for (ServerPolicy s : servers) {
            cnt += s.requests.size();
        }
        Assert.assertEquals(requests.length, cnt);
    }

    private static class ServerPolicy extends DHTPolicy.DHTServerPolicy {
        List<Object> requests = new ArrayList<>();

        @Override
<<<<<<< HEAD
        public KernelOID $__getKernelOID() {
            int oid = new Random().nextInt();
            return new KernelOID(oid);
        }

        @Override
        public void onCreate(SapphirePolicy.SapphireGroupPolicy group, Annotation[] annotations) {
=======
        public void onCreate(
                SapphirePolicy.SapphireGroupPolicy group,
                Map<String, SapphirePolicyUpcalls.SapphirePolicyConfig> configMap) {
>>>>>>> 2378c5bf
            this.group = group;
        }

        @Override
        public Object onRPC(String method, ArrayList<Object> params) {
            requests.add(params.get(0));
            return null;
        }

        @Override
        public SapphirePolicy.SapphireServerPolicy sapphire_replicate(
                List<SapphirePolicyContainer> processedPolicies) {
            return new ServerPolicy();
        }

        @Override
        public void sapphire_pin(String region) {}

        @Override
        public void sapphire_pin_to_server(InetSocketAddress server) {}

        @Override
        public void sapphire_pin_to_server(
                SapphirePolicy.SapphireServerPolicy sapphireServerPolicy,
                InetSocketAddress server) {}
    }
}<|MERGE_RESOLUTION|>--- conflicted
+++ resolved
@@ -3,16 +3,8 @@
 import static org.mockito.Mockito.spy;
 import static org.powermock.api.mockito.PowerMockito.when;
 
-<<<<<<< HEAD
-import java.lang.annotation.Annotation;
 import java.net.InetSocketAddress;
 import java.util.*;
-=======
-import java.util.ArrayList;
-import java.util.Arrays;
-import java.util.List;
-import java.util.Map;
->>>>>>> 2378c5bf
 import org.junit.Assert;
 import org.junit.Before;
 import org.junit.Test;
@@ -22,11 +14,8 @@
 import sapphire.oms.OMSServer;
 import sapphire.oms.OMSServerImpl;
 import sapphire.policy.SapphirePolicy;
-<<<<<<< HEAD
 import sapphire.policy.SapphirePolicyContainer;
-=======
 import sapphire.policy.SapphirePolicyUpcalls;
->>>>>>> 2378c5bf
 
 public class DHTPolicyTest {
     private OMSServer oms;
@@ -82,19 +71,18 @@
         List<Object> requests = new ArrayList<>();
 
         @Override
-<<<<<<< HEAD
         public KernelOID $__getKernelOID() {
             int oid = new Random().nextInt();
             return new KernelOID(oid);
         }
 
-        @Override
-        public void onCreate(SapphirePolicy.SapphireGroupPolicy group, Annotation[] annotations) {
-=======
+        // TODO (merge):
+        // @Override
+        // public void onCreate(SapphirePolicy.SapphireGroupPolicy group, Annotation[] annotations)
+        // {
         public void onCreate(
                 SapphirePolicy.SapphireGroupPolicy group,
                 Map<String, SapphirePolicyUpcalls.SapphirePolicyConfig> configMap) {
->>>>>>> 2378c5bf
             this.group = group;
         }
 
