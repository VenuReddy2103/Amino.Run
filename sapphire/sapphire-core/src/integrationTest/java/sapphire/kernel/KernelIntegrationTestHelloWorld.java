--- conflicted
+++ resolved
@@ -7,7 +7,6 @@
 import java.rmi.registry.LocateRegistry;
 import java.rmi.registry.Registry;
 import org.junit.Assert;
-import org.junit.Ignore;
 import org.junit.Test;
 import sapphire.app.DMSpec;
 import sapphire.app.Language;
@@ -18,10 +17,7 @@
 import sapphire.kernel.server.KernelServerImpl;
 import sapphire.oms.OMSServer;
 import sapphire.oms.OMSServerImpl;
-<<<<<<< HEAD
-=======
 import sapphire.policy.atleastoncerpc.AtLeastOnceRPCPolicy;
->>>>>>> 2378c5bf
 
 /** Tests the SO creation process in Kernel Server and OMS. */
 public class KernelIntegrationTestHelloWorld {
@@ -48,10 +44,10 @@
                         new InetSocketAddress(hostIp, hostPort),
                         new InetSocketAddress(omsIp, omsPort));
 
-<<<<<<< HEAD
+        /* TODO(merge):
         SapphireObjectID sapphireObjId =
                 server.createSapphireObject("sapphire.appexamples.helloworld.HelloWorld", world);
-=======
+                */
         SapphireObjectSpec spec =
                 SapphireObjectSpec.newBuilder()
                         .setLang(Language.java)
@@ -63,23 +59,15 @@
                         .create();
 
         SapphireObjectID sapphireObjId = server.createSapphireObject(spec.toString(), world);
->>>>>>> 2378c5bf
         HelloWorld helloWorld = (HelloWorld) server.acquireSapphireObjectStub(sapphireObjId);
         Assert.assertEquals("Hi " + world, helloWorld.sayHello());
         server.deleteSapphireObject(sapphireObjId);
     }
 
-<<<<<<< HEAD
     // note: running in IDE may fail due to java path issue. Please ensure graalVM is the default
     // java in that case.
     @Test
     public void testSOCreation() throws Exception {
-=======
-    // TODO: This test is broken!
-    @Ignore
-    @Test
-    public void testSOCreation() {
->>>>>>> 2378c5bf
         String ip = "127.0.0.1";
         String[] appHost = new String[] {ip, "22446", "10.0.2.15", "22444"};
         Runtime runtime = Runtime.getRuntime();
