package sapphire.policy;

import java.net.InetSocketAddress;
import java.rmi.RemoteException;
import java.util.ArrayList;
<<<<<<< HEAD
import java.util.List;
=======
import java.util.Map;
>>>>>>> 2378c5bf
import java.util.UUID;
import sapphire.common.SapphireObjectNotFoundException;
import sapphire.common.SapphireObjectReplicaNotFoundException;
import sapphire.policy.SapphirePolicy.SapphireServerPolicy;
import sapphire.policy.transaction.IllegalComponentException;
import sapphire.policy.transaction.TransactionContext;
import sapphire.policy.transaction.TwoPCClient;

public abstract class DefaultSapphirePolicyUpcallImpl extends SapphirePolicyLibrary {

    public abstract static class DefaultSapphireClientPolicyUpcallImpl
            extends SapphireClientPolicyLibrary {
        public Object onRPC(String method, ArrayList<Object> params) throws Exception {
            // only transaction-capable SO is allowed in DCAP transaction -- change of the original
            // behavior
            if (!(this instanceof TwoPCClient) && this.hasTransaction()) {
                throw new IllegalComponentException(method);
            }

            /* The default behavior is to just perform the RPC to the Policy Server */
            Object ret = null;

            try {
                ret = getServer().onRPC(method, params);
            } catch (RemoteException e) {
                // TODO: Quinton: This looks like a bug.  RemoteExceptions are silently swallowed
                // and null is returned.
                setServer(getGroup().onRefRequest());
            }
            return ret;
        }

        protected UUID getCurrentTransaction() {
            return TransactionContext.getCurrentTransaction();
        }

        protected boolean hasTransaction() {
            return this.getCurrentTransaction() != null;
        }
    }

    public abstract static class DefaultSapphireServerPolicyUpcallImpl
            extends SapphireServerPolicyLibrary {
        public Object onRPC(String method, ArrayList<Object> params) throws Exception {
            if (nextServerKernelObject == null) {
                /* The default behavior is to just invoke the method on the Sapphire Object this Server Policy Object manages */
                return appObject.invoke(method, params);
            } else {
                return nextServerKernelObject.invoke(method, params);
            }
        }

        public SapphireServerPolicy sapphire_replicate(
                List<SapphirePolicyContainer> processedPolicies) throws RemoteException {
            return super.sapphire_replicate(processedPolicies);
        }

        /* This function is added here just to generate the stub for this function in all Policies server policy */
        public void sapphire_pin(String region)
                throws RemoteException, SapphireObjectNotFoundException,
                        SapphireObjectReplicaNotFoundException {
            super.sapphire_pin(region);
        }
        /* This function is added here just to generate the stub for this function in all Policies server policy */
        public void sapphire_pin_to_server(InetSocketAddress server)
                throws RemoteException, SapphireObjectNotFoundException,
                        SapphireObjectReplicaNotFoundException {
            super.sapphire_pin_to_server(server);
        }

        /* This function is added here just to generate the stub for this function in all Policies server policy */
        public void sapphire_pin_to_server(
                SapphireServerPolicy sapphireServerPolicy, InetSocketAddress server)
                throws RemoteException, SapphireObjectNotFoundException,
                        SapphireObjectReplicaNotFoundException {
            super.sapphire_pin_to_server(sapphireServerPolicy, server);
        }

        public void sapphire_remove_replica() throws RemoteException {
            super.sapphire_remove_replica();
        }

        public String sapphire_getRegion() {
            return super.sapphire_getRegion();
        }

        public void onDestroy() {}
    }

    public abstract static class DefaultSapphireGroupPolicyUpcallImpl
            extends SapphireGroupPolicyLibrary {

        /*
         * INTERNAL FUNCTIONS (Used by Sapphire runtime)
         */
        public void $__initialize(String appObjectClassName, ArrayList<Object> params) {
            this.appObjectClassName = appObjectClassName;
            this.params = params;
        }

        public Map<String, SapphirePolicyConfig> getAppConfigAnnotation() {
            return super.getAppConfigAnnotation();
        }

        public SapphireServerPolicy onRefRequest() throws RemoteException {
            ArrayList<SapphireServerPolicy> servers = getServers();
            return servers.get(0);
        }

        public void onDestroy() throws RemoteException {
            super.onDestroy();
        }
    }
}<|MERGE_RESOLUTION|>--- conflicted
+++ resolved
@@ -3,12 +3,10 @@
 import java.net.InetSocketAddress;
 import java.rmi.RemoteException;
 import java.util.ArrayList;
-<<<<<<< HEAD
 import java.util.List;
-=======
 import java.util.Map;
->>>>>>> 2378c5bf
 import java.util.UUID;
+import sapphire.app.SapphireObjectSpec;
 import sapphire.common.SapphireObjectNotFoundException;
 import sapphire.common.SapphireObjectReplicaNotFoundException;
 import sapphire.policy.SapphirePolicy.SapphireServerPolicy;
@@ -61,7 +59,10 @@
         }
 
         public SapphireServerPolicy sapphire_replicate(
-                List<SapphirePolicyContainer> processedPolicies) throws RemoteException {
+                SapphireObjectSpec spec,
+                Map<String, SapphirePolicyConfig> configMap,
+                List<SapphirePolicyContainer> processedPolicies)
+                throws RemoteException {
             return super.sapphire_replicate(processedPolicies);
         }
 
