package sapphire.policy.util.consensus.raft;

import java.util.ArrayList;
import java.util.Collection;
import java.util.HashMap;
import java.util.Iterator;
import java.util.List;
import java.util.Map;
import java.util.Random;
import java.util.Set;
import java.util.TimerTask;
import java.util.UUID;
import java.util.concurrent.ConcurrentHashMap;
import java.util.concurrent.ConcurrentMap;
import java.util.concurrent.Executors;
import java.util.concurrent.Semaphore;
import java.util.concurrent.ThreadPoolExecutor;
import java.util.concurrent.TimeUnit;
import java.util.logging.Logger;

import sapphire.policy.replication.ConsensusRSMPolicy;
import sapphire.policy.util.ResettableTimer;

import static sapphire.policy.util.consensus.raft.PersistentState.INVALID_INDEX;
import static sapphire.policy.util.consensus.raft.PersistentState.NO_LEADER;

/**
 * Created by quinton on 1/31/18.
 * Implementation of the RAFT consensus algorithm, as per https://www.usenix.org/system/files/conference/atc14/atc14-paper-ongaro.pdf
 * Not fully tested or production-ready yet.
 * Please read the above paper, or at least p308 before trying to understand or working on this code.
 * I considered using an existing Java Server library, but no obviously good candidates could be found,
 * so decided to just try to implement Server as per the paper.  May be replaced in future by alternative
 * RAFT implementation.
 */
public class Server { // This outer class contains everything common to leaders, followers and candidates.

    /**
     * How long we wait for a heartbeat from the leader before starting a new leader election.
     */
    public static final int LEADER_HEARTBEAT_TIMEOUT = 3000; // milliseconds


    /**
     * If we don't receive a heartbeat from the leader, start an election.
     */
    ResettableTimer leaderHeartbeatReceiveTimer;

    enum State { NONE, LEADER, FOLLOWER, CANDIDATE };

    static Logger logger = Logger.getLogger(Server.class.getCanonicalName());

    // Avoid creating a new empty log segment for each heartbeat, to reduce garbage collection.
    final private ArrayList<LogEntry> NO_LOG_ENTRIES = new ArrayList<LogEntry>();

    PersistentState pState;
    VolatileState vState;
    Leader leader; // Delegate for leader operations.
    Follower follower; // Delegate for follower operations.
    Candidate candidate; // Delegate for candidate operations.

    StateMachineApplier applier; // Delegate to apply state changes.

    /**
     * Constructor
     *
     * Note that the constructor does not start the RAFT algorithm.
     * To do that, call addServer() for each server, and then call start()
     */
    public Server(StateMachineApplier applier) {
        /**
         * Delegate applier, leader, follower and candidate behaviour.
         */
        this.applier = applier;
        this.pState = new PersistentState();
        this.vState = new VolatileState();
        this.leader = new Leader();
        this.follower = new Follower();
        this.candidate = new Candidate();
    }

    public UUID getMyServerID() {
        return pState.myServerID;
    }

    public void start() {
        // TODO: Perform a pre-flight check.
        /**
         * Start off being a follower.
         */
        this.become(State.FOLLOWER, vState.getState());
    }

    /**
     * Transition to a new state if current state is preconditionState, i.e. optimistic concurrency.
     * @param newState
     * @param preconditionState
     * @return state after possible transition.
     */
    synchronized State become(State newState, State preconditionState) {
        if (vState.getState() == preconditionState) {
            switch (vState.getState()) { // Exit the current state.
                case NONE: // do nothing
                    break;
                case LEADER:
                    leader.stop();
                    break;
                case FOLLOWER:
                    follower.stop();
                    break;
                case CANDIDATE:
                    candidate.stop();
            }
            switch (newState) { // Enter the new state.
                case NONE: // do nothing
                    break;
                case LEADER:
                    leader.start();
                    break;
                case FOLLOWER:
                    follower.start();
                    break;
                case CANDIDATE:
                    candidate.start();
            }
        }
        return vState.getState();
    }

    /**
     * appendEntries is invoked by leader to replicate log entries; also used as a heartbeat.
     * @param term leaders' term
     * @param leader so follower can redirect clients
     * @param prevLogIndex index of log entry immediately preceding new ones
     * @param prevLogTerm term of prevLogIndex entry
     * @param entries log entries to store (empty for heartbeat; may send more than one for efficiency)
     * @param leaderCommit leader’s commitIndex
     * @return currentTerm, for leader to update itself
     */
    int appendEntries(int term, UUID leader, int prevLogIndex, int prevLogTerm, List<LogEntry> entries, int leaderCommit) throws InvalidTermException, PrevLogTermMismatch, InvalidLogIndex {
        logger.info(String.format(
                "%s: received AppendEntries request from leader %s, term %d, prevLogIndex=%d, prevLogTerm=%d, leaderCommit=%d, entries=%d",
                pState.myServerID, leader, term, prevLogIndex, prevLogTerm, leaderCommit, entries.size()));

        /**
         * All servers convert to followers if their current term is behind (§5.1).
         */
        respondToRemoteTerm(term);
        /**
         *  1. Reply false if term < currentTerm (§5.1)
         **/
        if (term < pState.getCurrentTerm()) {
            throw new InvalidTermException("Server: Attempt to append entries from prior leader term " + term + ", current term " + pState.getCurrentTerm(), pState.getCurrentTerm());
        }

        vState.setCurrentLeader(leader);

<<<<<<< HEAD
        /* After checking the leader's term and deciding whether to become the follower(if current
        term is less than leader's term) or to reject rpc(throw exception and continue in same
        state(i.e., candidate or follower state), need to reset the leader heartbeat receive timer*/
        leaderHeartbeatReceiveTimer.reset(); // This is a heartbeat from the leader.

=======
>>>>>>> 18e99c5a
        /**
         *  2. Reply false if log doesn’t contain an entry at prevLogIndex
         *     whose term matches prevLogTerm (§5.3)
         **/
        LogEntry prevLogEntry;
        if (prevLogIndex >= 0) {
            try {
                prevLogEntry = pState.log().get(prevLogIndex);
            } catch (IndexOutOfBoundsException e) {
                throw new InvalidLogIndex("Attempt to append entry with invalid previous log index: " + prevLogIndex, prevLogIndex);
            }

            /* Need to check for the prev log term */
            if (prevLogEntry.term != prevLogTerm) {
                throw new PrevLogTermMismatch("Attempt to append entry with invalid previous log term.  Requested term " + prevLogTerm + ", actual term: " + prevLogEntry.term, prevLogIndex, prevLogEntry.term, prevLogTerm);
            }
        }

        if (entries.size() > 0) { // Not for empty heartbeats
            /**
             *  3. If an existing entry conflicts with a new one (same index
             *     but different terms), delete the existing entry and all that
             *     follow it (§5.3)
             **/
            int logIndex = prevLogIndex;
            for (Iterator<LogEntry> i = entries.iterator(); i.hasNext(); ) {
                LogEntry newEntry = (LogEntry) i.next();
                if (pState.log().size() - 1 >= ++logIndex) { // We already have a log entry with that index
                    if (pState.log().get(logIndex).term != term) { // conflicts
                        logger.info(String.format("%s: Removing conflicting log entries, replcing log with server's log from index %d to %d", pState.myServerID, 0, logIndex));
                        pState.setLog(pState.log().subList(0, logIndex)); // delete the existing entry and all that follow.
                    }
                } else {
                    pState.log().add(newEntry); // Append any new entries not already in the log
                }
            }
            /**
             *  4. If leaderCommit > commitIndex, set commitIndex =
             *     min(leaderCommit, index of last new entry)
             **/
            if (leaderCommit > vState.getCommitIndex()) {
                vState.setCommitIndex(Math.min(leaderCommit, pState.log().size() - 1), vState.getCommitIndex());
            }
            applyCommitted();
        }
        return pState.getCurrentTerm();
    }

    /**
     * Invoked by candidates to gather votes.
     * @param term candidate’s term
     * @param candidate candidate requesting vote
     * @param lastLogIndex index of candidate’s last log entry
     * @param lastLogTerm term of candidate’s last log entry
     * @return currentTerm, for candidate to update itself
     * @throws InvalidTermException
     * @throws AlreadyVotedException
     * @throws CandidateBehindException
     */
    int requestVote(int term, UUID candidate, int lastLogIndex, int lastLogTerm) throws InvalidTermException, AlreadyVotedException, CandidateBehindException {
        logger.info(String.format("%s received vote request from %s (term=%d, lastLogIndex=%d, lastLogTerm=%d)", pState.myServerID, candidate, term, lastLogIndex, lastLogTerm));
        if (!candidate.equals(pState.myServerID)) { // We sometimes vote for ourselves, to that's not considered a request from a remote server.
            /**
             * All servers convert to followers if their current term is behind (§5.1).
             */
            this.respondToRemoteTerm(term);
        }
        /**
         *  1. Reply false if term < currentTerm (§5.1)
         **/
        int currentTerm = pState.getCurrentTerm();
        if (term < currentTerm) {
            throw new InvalidTermException("Server: Received voting request for old leader term " + term + ", current term " + currentTerm + ". No vote granted.", currentTerm);
        }

        /**
         *  2. If votedFor is null or candidateId, and candidate’s log is at least as up-to-date as
         *     receiver’s log, grant vote (§5.2, §5.4)
         */
        UUID votedFor = pState.getVotedFor();
        if (votedFor.equals(NO_LEADER) || votedFor.equals(candidate)) {
            int localLogSize = pState.log().size();
            logger.info(String.format("%s deciding whether to vote for %s: local log size = %d", pState.myServerID, candidate, localLogSize));
            if (lastLogIndex >= this.lastLogIndex() && (localLogSize==0 || lastLogTerm >= pState.log().get(this.lastLogIndex()).term)) {
                logger.info(String.format("%s decided to vote for %s", pState.myServerID, candidate));
                pState.setVotedFor(candidate, pState.getVotedFor());
                return currentTerm; // Vote for her!
            }
            else {
                throw new CandidateBehindException(String.format("Candidate is behind.  Candidate last log index, term  = (%d, %d), current last log index, term = (%d, %d)",
                        lastLogIndex, lastLogTerm, this.lastLogIndex(), this.lastLogTerm()), pState.getCurrentTerm());
            }
        }
        else {
           throw new AlreadyVotedException(String.format("Request to vote for %s but already voted for %s (current term = %d)",
                   candidate, pState.getVotedFor(), pState.getCurrentTerm()), pState.getCurrentTerm());
        }
    }

    /**
     *  Apply log entries that have been committed but not yet applied.
     * • If commitIndex > lastApplied: increment lastApplied, apply
     *   log[lastApplied] to state machine (§5.3)
     */
    void applyCommitted() {
        int lastApplied;
        while (vState.getCommitIndex() > (lastApplied = vState.getLastApplied())) {
            LogEntry entry = pState.log().get(vState.incrementLastApplied(lastApplied));
            logger.info(pState.myServerID + ": Applying " + entry);
            try {
                applier.apply(entry.operation);
            }
            catch (java.lang.Exception e) {
                logger.warning(String.format("Operation %s generated exception %s on replica.  " +
                        "This should generally not be a problem, as the same exception should be " +
                        "generated on the master and all other replicas, and returned to the client " +
                        "for appropriate action (e.g. retry)", entry, e));
            }
            // Note that is doesn't matter what the result of the call is.
            // As long as we execute them all in the same order on all servers.
            // We could try to return a failure if the method call throws an exception,
            // but chances are that it will throw the same exception on the master (as all replicas
            // run method calls in the same sequence).  So in the absence of external side effects that
            // succeed on some replicas and fail on others, this is safe.
            // If we want to deal with external side effects we need to layer a transaction protocol
            // on top of Server.  We can do that later.
        }
    }

    /**
     * • If RPC request or response contains term T > currentTerm:
     *   set currentTerm = T, convert to follower (§5.1)
     */
    void respondToRemoteTerm(int remoteTerm) {
        int currentTerm = pState.getCurrentTerm();
        if (currentTerm < remoteTerm) {
            pState.setCurrentTerm(remoteTerm, currentTerm);
            State currentState = vState.getState();
            if (currentState != vState.getState().FOLLOWER) {
                become(State.FOLLOWER, currentState);
            }
        }
    }

    public Object applyToStateMachine(Object operation) throws java.lang.Exception {
        logger.info(String.format("%s: applyToStateMachine(%s)", pState.myServerID, operation));
        if (vState.getState() == Server.State.LEADER) {
            return leader.applyToStateMachine(operation);
        }
        else {
            // TODO (Consensus): Replace Raft Server with Server Policy Stub
            // The Server returned by getCurrentLeader() is a Raft server.
            // But Raft server is not able to handle RMI calls.
            // So this request forward will not work.

            // The second point is: getCurrentLeader() may return null
            // We need to handle null properly.
            return getCurrentLeader().applyToStateMachine(operation); // Forward to the leader.
        }
    }


    private int lastLogIndex() {
        return pState.log().size()-1;
    }

    private int prevLogIndex() {
        return Math.max(lastLogIndex()-1, INVALID_INDEX);
    }

    private int lastLogTerm() {
        if (pState.log().isEmpty()) {
            return -1;
        }
        else {
            return  pState.log().get( pState.log().size()-1).term;
        }
    }

    private int prevLogTerm() {
        int prev = prevLogIndex();
        if( prev < 0) {
            return -1;
        }
        else {
            return  pState.log().get(prev).term;
        }
    }

    State getState() { // For unit testing only.
        return vState.getState();
    }

    class Leader {
        // Volatile state on leaders (reinitialized after election)
        /**
         * Next index for each server.
         */
        Map<UUID, Integer> nextIndex = new ConcurrentHashMap<UUID, Integer>();
        /**
         * Match index for each server.
         */
        Map<UUID, Integer> matchIndex = new ConcurrentHashMap<UUID, Integer>();

        /**
         * How frequently we send out heartbeats when we're the leader.
         */
        final int LEADER_HEARTBEAT_PERIOD = LEADER_HEARTBEAT_TIMEOUT / 3;

        /**
         * Periodically send heartbeats when we're the leader.
         */
        ResettableTimer leaderHeartbeatSendTimer;

        /**
         * Thread pool used for sending appendEntries (incl heartbeats) to followers.
         */
        ThreadPoolExecutor appendEntriesThreadPool;

        Leader() {
        }
        /**
         * Start being a leader.
         */
        void start() {
            /**
             * • Upon election: send initial empty AppendEntries RPCs
             *   (heartbeat) to each server; repeat during idle periods to
             *    prevent election timeouts (§5.2)
             **/
            logger.info(pState.myServerID + ": Start being a leader.");
            vState.setState(Server.State.LEADER, vState.getState()); // It doesn't matter what we were before.
            /**
             * Reinitialize volatile leader state
             */
            nextIndex.clear();
            matchIndex.clear();
            int lastLogIndex = lastLogIndex();
            for (UUID i : vState.otherServers.keySet()) {
                nextIndex.put(i, lastLogIndex + 1);
                matchIndex.put(i, 0);
            }

            if(appendEntriesThreadPool == null ) {
                appendEntriesThreadPool = (ThreadPoolExecutor) Executors.newFixedThreadPool(vState.otherServers.size() * 2);
            }
            leaderHeartbeatSendTimer = new ResettableTimer(new TimerTask() {
                public void run() {
                    sendHeartbeats();
                }
            }, (long) LEADER_HEARTBEAT_PERIOD);
            sendHeartbeats();

            /**
             * • If last log index ≥ nextIndex for a follower: send
             *   AppendEntries RPC with log entries starting at nextIndex
             * • If successful: update nextIndex and matchIndex for
             *   follower (§5.3)
             * • If AppendEntries fails because of log inconsistency:
             *   decrement nextIndex and retry (§5.3)
             * • If there exists an N such that N > commitIndex, a majority
             *   of matchIndex[i] ≥ N, and log[N].term == currentTerm:
             *   set commitIndex = N (§5.3, §5.4).
             **/


        }

        /**
         * Stop being a leader.
         */
        void stop() {
            logger.info(pState.myServerID + ": Stop being a leader.");
            leaderHeartbeatSendTimer.cancel(); // Stop sending heartbeats.
            appendEntriesThreadPool.shutdownNow();
            appendEntriesThreadPool = null;
        }

        /**
         * Send a appendLog request to the specified server.
         *
         * @param otherServerID
         */
        void sendAppendEntries(UUID otherServerID) {
            boolean success = false;
            while (!success && vState.getState() == State.LEADER) {
                final Integer otherServerNextIndex = leader.nextIndex.get(otherServerID);
                try {
                    logger.info(String.format("%s sending appendEntries to %s: otherServerNextIndex=%d, log.size=%d",
                            pState.myServerID, otherServerID, otherServerNextIndex, pState.log().size()));
                    int nextIndex = otherServerNextIndex == null ? 0 : otherServerNextIndex;
                    int prevLogTerm;
                    // TODO: If nextIndex == 0 and log.size() > 0, prevLogTerm should be set to log.get(0).term
                    // But it is currently set to INVALID_INDEX (-1)
                    if (nextIndex > 0 && pState.log().size() > 0) {
                        prevLogTerm = pState.log().get(otherServerNextIndex - 1).term;
                    }
                    else {
                        prevLogTerm = INVALID_INDEX;
                    }
                    List<LogEntry> entries = pState.log().size() > 0 ? pState.log().subList(nextIndex, lastLogIndex() + 1) : NO_LOG_ENTRIES;
                    int remoteTerm = getServer(otherServerID).appendEntries(pState.getCurrentTerm(), pState.myServerID,
                            nextIndex - 1, prevLogTerm, entries, vState.getCommitIndex());
                    success = true;
                    respondToRemoteTerm(remoteTerm); // Might lose leadership.
                } catch (Server.InvalidTermException e) {
                    logger.warning(e.toString());
                    respondToRemoteTerm(e.currentTerm);
                } catch (Server.PrevLogTermMismatch e) {
                    logger.warning(e.toString());
                    this.nextIndex.put(otherServerID, otherServerNextIndex - 1); // Decrement and try again.
                } catch (InvalidLogIndex e) { // The remote server doesn't have that log entry at all.
                    logger.severe(e.toString());
                    this.nextIndex.put(otherServerID, otherServerNextIndex - 1); // Decrement and try again.
                }
            }
            if (vState.getState() == State.LEADER) {
                this.nextIndex.put(otherServerID, lastLogIndex() + 1);
                this.matchIndex.put(otherServerID, lastLogIndex());
            }
        }

        /**
         * Send heartbeats to all servers.
         */
        void sendHeartbeats() { // We might want to keep a separate timer for each other server.  For now, we use one timer.
            if (vState.getState() == State.LEADER) {
                final Iterator<UUID> i = vState.otherServers.keySet().iterator();
                while (i.hasNext()) {
                    final UUID server = i.next();
                    appendEntriesThreadPool.execute(new Runnable() {
                        @Override
                        public void run() {
                            sendAppendEntries(server);
                            updateCommitIndex();
                            try {
                                applyCommitted();
                            }
                            catch (java.lang.Exception e) {
                                logger.warning(String.format("%s: Applying operatation remotely on %s generated exception %s.  This can probably be ignored.",
                                        pState.myServerID, server, e));
                            }
                        }
                    });
                }
                leaderHeartbeatSendTimer.reset();
            }
        }

        /**
         * Are a majority of matchIndex[i]>=logIndex, and log[logIndex].term = currentTerm
         *
         * @param logIndex
         * @return true if the above holds for logIndex, else false
         */
        boolean shouldBeCommitted(int logIndex) {
            synchronized(pState) {
                if (pState.log().get(logIndex).term != pState.getCurrentTerm()) {
                    return false;
                }
            }
            int matches = 0;
            for (UUID otherServerID : vState.otherServers.keySet()) {
                int match = leader.matchIndex.get(otherServerID);
                if (match >= logIndex) {
                    // TODO: It should be ++matches
                    if (matches++ >= majorityQuorumSize() - 1) { // -1 because the leader implicitly matches
                        return true;
                    }
                }
            }
            return false;
        }

        /**
         * If there exists an N such that N>commitIndex, a majority of
         * matchIndex[i]>=N, and log[N].term = currentTerm, then set
         * commitIndex = N (see 5.3, 5.3)
         */
        void updateCommitIndex() {
            for (int i = lastLogIndex(); i > vState.getCommitIndex(); i--) {
                if (shouldBeCommitted(i)) {
                    vState.setCommitIndex(i, vState.getCommitIndex());
                    break;
                }
            }
        }

        /**
         * Applies an operation to the state machine, after successfully appending it to the logs of a majority quorum of replicas.
         *
         * @param operation to apply, i.e. a method invocation
         * @return result of the method invocation
         * @throws Exception either an exception thrown by the method invocation when applied locally,
         *                   or a RAFTException indicating why the operation could not be applied.
         */
        // TODO: This method should be thread safe
        // Currently this thread is not thread safe. Suppose we have multiple threads executing this
        // method in different speed. We further assume that the lastLogIndex observed by thread A is
        // 20, thread A sends append entry requests to other servers to replicate entries up to 20.
        // After thread A receives quorum replies, it will update the committed index to the latest
        // index. In this case the latest index may have been increased to 25 by other threads.
        public Object applyToStateMachine(Object operation) throws java.lang.Exception {
            /**
             *  If command received from client: append entry to local log, respond after entry applied to state machine (§5.3)
             */
            logger.info(String.format("%s: applyToStateMachine(%s)", pState.myServerID, operation));
            final int logIndex;
            synchronized (pState) {
                pState.log().add(new LogEntry(operation, pState.getCurrentTerm()));
                logIndex = lastLogIndex();
            }
            final Semaphore replicationCounter = new Semaphore(0); // Initially we have zero replicas
            final Iterator<UUID> i = vState.otherServers.keySet().iterator();
            while (i.hasNext()) {
                final UUID otherServerID = i.next();
                final Integer otherServerNextIndex = leader.nextIndex.get(otherServerID);

                // TODO: We should allocate one replication thread for each follower.
                // Blindly putting replication request into a thread pool has a few drawbacks:
                // 1) A dead follower will take all available threads and make the system hang
                // 2) We have to deal with race conditions between multiple threads which try
                // to update the status of the same follower
                appendEntriesThreadPool.execute(new Runnable() {
                    @Override
                    public void run() {
                        if (otherServerNextIndex == null || logIndex >= otherServerNextIndex) { // This is always true, but we put it here to be consistent with the formal algorithm.
                                sendAppendEntries(otherServerID);
                        } else {
                            logger.warning(String.format("%s: Whooah! logIndex %d is not greater than otherServerNextIndex %s", pState.myServerID, logIndex, otherServerNextIndex));
                        }
                        replicationCounter.release();
                    }
                });
            }
            logger.info(String.format("%s: Waiting for logindex %d to be committed to %d majority quorum.", pState.myServerID, logIndex, majorityQuorumSize()));
            boolean quorumAchieved = false;
            try {
                replicationCounter.acquire(majorityQuorumSize());
                quorumAchieved = true;
            } catch (InterruptedException e) {
                logger.warning(String.format("Failed to commit logindex %d to quorum of %d.  Reason: %s", logIndex, majorityQuorumSize(), e));
            }
            logger.info(String.format("%s: Logindex %d was committed to %d majority quorum.", pState.myServerID, logIndex, majorityQuorumSize()));
            updateCommitIndex();
            Object returnVal = applyCommitted();
            if (vState.getLastApplied() >= logIndex) {
                logger.info("logIndex " + logIndex + " applied to state machine: " + operation);
            } else {
                logger.severe(String.format("Whooah! Internal error: logIndex %d was committed by a majority quorum, but not applied locally.", logIndex));
            }
            return returnVal;
        }

        /**
         * Apply log entries that have been committed but not yet applied.
         * • If commitIndex > lastApplied: increment lastApplied, apply
         * log[lastApplied] to state machine (§5.3).
         * On the master, return the result of the last applied operation, for return
         * to the client.
         */
        Object applyCommitted() throws java.lang.Exception {
            Object lastReturnVal = null;
            java.lang.Exception lastException = null;
            synchronized(vState) {
                while (vState.getCommitIndex() > vState.getLastApplied()) {
                    LogEntry entry = pState.log().get(vState.incrementLastApplied(vState.getLastApplied()));
                    logger.info(pState.myServerID + ": Applying " + entry);
                    try {
                        lastReturnVal = applier.apply(entry.operation);
                        lastException = null;
                    }
                    catch (java.lang.Exception e) {
                        logger.warning(String.format("Operation %s generated exception %s.  " +
                                "This should generally not be a problem, as the same exception should be " +
                                "generated on the master and all other replicas, and returned to the client " +
                                "for appropriate action (e.g. retry)", entry, e));
                        lastException = e;
                    }

                }
            }
            if (lastException != null) {
                throw lastException;
            }
            return lastReturnVal;
        }
    }

    int majorityQuorumSize() {
        // Quorum size is 2f+1.  f+1 votes are required for a majority.
        int f  = fullQuorumSize()/2+1; // Note integer arithmetic rounds down.
        return f;
    }

    int fullQuorumSize() {
        return vState.otherServers.size()+1; // NOTE: This only makes sense if otherServers contains all the other servers at this time.
    }

    Server getServer(UUID serverId) {
        return vState.otherServers.get(serverId); // TODO: Handle not found - which would indicate a code bug.
    }

    public void addServer(UUID id, Server server) {
        vState.otherServers.put(id, server);
    }

    Server getCurrentLeader() {
        return getServer(vState.getCurrentLeader());
    }

    class Follower {
        Follower() {
        }

        /**
         * Start being a follower.
         */
        void start() {
            /**
             * Followers (§5.2)
             * - Respond to RPCs from candidates and leaders (we already handle appendEntries() and requestVote() )
             * - If election timeout elapses without receiving AppendEntries RPC from current leader
             *   or granting vote to candidate:
             *      - convert to candidate
             */
            logger.info(pState.myServerID + ": Start being a follower.");
            vState.setState(State.FOLLOWER, vState.getState()); // Doesn't matter what we were before.

            /* On state transition to follower, should reset the votedFor. Consider the case, when
            requestVote is received from remote server with higher term(compared to our current term).
            It triggers state transition to follower inside respondToRemoteTerm. And continue further
            processing to decide whether to vote for that remote server. So if we don't reset votedFor
            here, requestVote would fail taking old votedFor into consideration. */
            pState.setVotedFor(NO_LEADER, pState.getVotedFor());

            vState.removeCurrentLeader();

            if (null == leaderHeartbeatReceiveTimer) {
                /* Create a leader heartbeat timer instance for the very first time follower.start
                method is called. Further call to follower.start due to FSM, doesn't create another
                instance. Just restart the existing leader heartbeat timer instance */
                leaderHeartbeatReceiveTimer = new ResettableTimer(new TimerTask() {
                    public void run() {
                        /**
                         * If we don't receive a heartbeat from the leader, start an election.
                         */
                        become(State.CANDIDATE, State.FOLLOWER);
                    }
                }, (long) LEADER_HEARTBEAT_TIMEOUT);
            }

            leaderHeartbeatReceiveTimer.start(); // Expect to receive heartbeats from the leader.
        }

        /**
         * Stop being a follower.
         */
        void stop() {
            logger.info(pState.myServerID + ": Stop being a follower.");
            leaderHeartbeatReceiveTimer.cancel(); // Don't expect to receive heartbeats from leader.
        }
    }

    class Candidate {
        /**
         * How long we wait after starting election, before giving up and starting again if no leader has been elected yet.
         * Note that a random variation between servers is introduced to reduce split votes.
         */
        public final int LEADER_ELECTION_TIMEOUT = (int)(LEADER_HEARTBEAT_TIMEOUT * Math.random());

        /**
         * If no leader is elected within the timeout, start another election.
         */
        ResettableTimer leaderElectionTimer;

        /**
         * Thread pool used for sending out vote requests in parallel.
         */
        ThreadPoolExecutor voteRequestThreadPool;

        /**
         * Start being a candidate.
         */
        void start() {
            /**
             * Candidates (§5.2):
             * - On conversion to candidate, start election:
             *   - Increment currentTerm
             *   - Vote for self
             *   - Reset election timer
             *   - Send RequestVote RPCs to all other servers
             * - If votes received from majority of servers: become leader
             * - If AppendEntries RPC received from new leader: convert to
             *   follower
             * - If election timeout elapses: start new election
             */
            logger.info(pState.myServerID + ": Start being a candidate.");
            vState.setState(State.CANDIDATE, vState.getState()); // Doesn't matter what we were before.

            /* Need to reset the votedFor before requesting vote. Because, it could have happened
            that we had received a vote request from remote server and voted for it before the state
            transition happen from follower to candidate upon leaderHeartbeatReceiveTimer expiry. It
            avoids AlreadyVotedException while voting for self */
            pState.setVotedFor(NO_LEADER, pState.getVotedFor());

            if (null == leaderElectionTimer) {
                /* Create a leader election timer instance for the very first time candidate.start
                method is called. Further call to candidate.start due to FSM, doesn't create another
                instance. Just restart the existing leader election timer instance */
                leaderElectionTimer = new ResettableTimer(new TimerTask() {
                    public void run() {
                        /**
                         * If no leader is elected within the timeout, start another election.
                         */
                        become(State.CANDIDATE, vState.getState());
                    }
                }, (long) LEADER_ELECTION_TIMEOUT);
            }

            pState.incrementCurrentTerm(pState.getCurrentTerm());

            try { // Vote for self
                requestVote(pState.getCurrentTerm(), pState.myServerID, lastLogIndex(), lastLogTerm());
            }
            catch (Server.VotingException e) {
                logger.warning("Unexpected error voting for self: " + e.toString());
                become(State.FOLLOWER, State.CANDIDATE);
                return;
            }

            voteRequestThreadPool = (ThreadPoolExecutor)Executors.newFixedThreadPool(vState.otherServers.size() + 1);

            this.leaderElectionTimer.start();
            sendVoteRequests();
        }

        /**
         * Stop being a candidate.
         */
        void stop() {
            logger.info(pState.myServerID + ": Stop being a candidate.");
            this.leaderElectionTimer.cancel();
            if (voteRequestThreadPool != null) {
                voteRequestThreadPool.shutdownNow();
                voteRequestThreadPool = null;
            }
        }

        /**
         *  Invoke requestVote() on server, and process result, including incrementing the Semaphore on success.
         */
        void sendVoteRequest(UUID serverID, Semaphore voteCounter) {
            Server server = getServer(serverID);
            boolean voteGranted = true;
            try {
                logger.info("Sending vote request to server " + serverID);
                server.requestVote(pState.getCurrentTerm(), pState.myServerID, lastLogIndex(), lastLogTerm());
            }
            catch (Server.VotingException e) {
                voteGranted = false;
                logger.info("Leader election vote request denied by server: " + e.toString());
                respondToRemoteTerm(e.currentTerm);
            }
            if (voteGranted) {
                logger.info("Vote received from server " + pState.myServerID);
                voteCounter.release(1); // Yay!  We got one vote.
            }
        }

        /**
         * Send vote requests to all other servers.
         * Returns once all vote requests have been queued for sending, and a thread has been created
         * to gather all responses and convert to leader or start another election, as appropriate.
         */
        void sendVoteRequests() {
            logger.info("Sending vote requests to " + vState.otherServers.keySet().size() + " other servers");
            final Semaphore voteCounter = new Semaphore(0); // Initially we have zero votes.
            // Send vote requests in parallel
            final Iterator<UUID> i = vState.otherServers.keySet().iterator();
            while(i.hasNext()) {
                final UUID server = i.next();
                voteRequestThreadPool.execute(new Runnable() {
                    @Override
                    public void run() {
                        sendVoteRequest(server, voteCounter);
                        logger.info("Sent vote request to server " + server);
                    }
                });
            }
            // Wait to receive a majority of votes.
            voteRequestThreadPool.execute(new Runnable() {
                @Override
                public void run() {
                    boolean votedInAsLeader = false;
                    try {
                        votedInAsLeader = voteCounter.tryAcquire(majorityQuorumSize(), LEADER_ELECTION_TIMEOUT, TimeUnit.MILLISECONDS);
                    } catch (InterruptedException e) {
                        logger.info(pState.myServerID + "Interrupted while waiting to receive a majority of votes in leader election.");
                    }
                    if (votedInAsLeader && vState.getState() == State.CANDIDATE) {
                        become(State.LEADER, State.CANDIDATE);
                    } else if (vState.getState() == State.CANDIDATE) {
                        become(State.CANDIDATE, State.CANDIDATE);
                    } else {
                        become(State.FOLLOWER, vState.getState()); // It doesn't matter what we were before.
                    }
                }
            });
        }
    }

    /**
     * Base class for all voting exceptions.
     * When candidates request a vote but are denied, they need to know the current term of the voter to update themselves.
     */
    public static class VotingException extends Exception {
        public int currentTerm;
        public VotingException(String s, int currentTerm) {
            super(s);
            this.currentTerm = currentTerm;
        }
    }
    /**
     * If term < currentTerm on appendEntries or requestVote RPC
     */
    public static class InvalidTermException extends VotingException {
        public InvalidTermException(String s, int currentTerm) {
            super(s, currentTerm);
        }
    }

    /**
     * If log doesn’t contain an entry at prevLogIndex whose term matches prevLogTerm on appendEntries RPC
     */
    public static class PrevLogTermMismatch extends Exception {
        int logIndex, remoteTerm, localTerm;
        public PrevLogTermMismatch(String s, int logIndex, int remoteTerm, int localTerm) {
            super(s);
            this.logIndex = logIndex;
            this.remoteTerm = remoteTerm;
            this.localTerm = localTerm;
        }
    }

    /**
     * If log doesn’t contain an entry at specified logIndex on appendEntries RPC
     */
    public static class InvalidLogIndex extends sapphire.policy.util.consensus.raft.RaftRuntimeException {
        int invalidIndex;
        public InvalidLogIndex(String s, int invalidIndex) {
            super(s);
            this.invalidIndex = invalidIndex;
        }
    }

    /**
     * If member has already voted for a different leader when receiving requestVote RPC
     */
    public static class AlreadyVotedException extends Server.VotingException {
        public AlreadyVotedException(String s, int currentTerm) {
            super(s, currentTerm);
        }
    }

    /**
     * If candidate’s log is not at least as up-to-date as receiver’s log on requestVote RPC
     */
    public static class CandidateBehindException extends Server.VotingException {
        public CandidateBehindException(String s, int currentTerm) {
            super(s, currentTerm);
        }
    }
}<|MERGE_RESOLUTION|>--- conflicted
+++ resolved
@@ -155,14 +155,11 @@
 
         vState.setCurrentLeader(leader);
 
-<<<<<<< HEAD
         /* After checking the leader's term and deciding whether to become the follower(if current
         term is less than leader's term) or to reject rpc(throw exception and continue in same
         state(i.e., candidate or follower state), need to reset the leader heartbeat receive timer*/
         leaderHeartbeatReceiveTimer.reset(); // This is a heartbeat from the leader.
 
-=======
->>>>>>> 18e99c5a
         /**
          *  2. Reply false if log doesn’t contain an entry at prevLogIndex
          *     whose term matches prevLogTerm (§5.3)
