--- conflicted
+++ resolved
@@ -170,34 +170,6 @@
                 prevLogEntry = pState.log().get(prevLogIndex);
             } catch (IndexOutOfBoundsException e) {
                 throw new InvalidLogIndex("Attempt to append entry with invalid previous log index: " + prevLogIndex, prevLogIndex);
-<<<<<<< HEAD
-            }
-
-            /* Need to check for the prev log term */
-            if (prevLogEntry.term != prevLogTerm) {
-                throw new PrevLogTermMismatch("Attempt to append entry with invalid previous log term.  Requested term " + prevLogTerm + ", actual term: " + prevLogEntry.term, prevLogIndex, prevLogEntry.term, prevLogTerm);
-            }
-        }
-
-        if (entries.size() > 0) { // Not for empty heartbeats
-            /**
-             *  3. If an existing entry conflicts with a new one (same index
-             *     but different terms), delete the existing entry and all that
-             *     follow it (§5.3)
-             **/
-            int logIndex = prevLogIndex;
-            for (Iterator<LogEntry> i = entries.iterator(); i.hasNext(); ) {
-                LogEntry newEntry = (LogEntry) i.next();
-                if (pState.log().size() - 1 >= ++logIndex) { // We already have a log entry with that index
-                    if (pState.log().get(logIndex).term != term) { // conflicts
-                        logger.info(String.format("%s: Removing conflicting log entries, replcing log with server's log from index %d to %d", pState.myServerID, 0, logIndex));
-                        pState.setLog(pState.log().subList(0, logIndex)); // delete the existing entry and all that follow.
-                    }
-                } else {
-                    pState.log().add(newEntry); // Append any new entries not already in the log
-                }
-=======
->>>>>>> 8d9b6f8f
             }
 
             /* Need to check for the prev log term */
