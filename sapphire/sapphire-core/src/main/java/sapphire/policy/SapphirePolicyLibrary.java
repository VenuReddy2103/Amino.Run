--- conflicted
+++ resolved
@@ -227,15 +227,15 @@
                     actualAppObject.$__initialize(true);
                     appObject = new AppObject(actualAppObject);
                 } else {
-<<<<<<< HEAD
+                            // TODO(multi-lang):
+                            /*
                     appObject =
                             new AppObject(
                                     GraalContext.getContext()
                                             .eval(spec.getLang().name(), spec.getName())
                                             .newInstance(params));
-=======
+                                            */
                     appObject = new AppObject(new GraalObject(spec, params));
->>>>>>> 190b187f
                 }
             } catch (Exception e) {
                 logger.log(Level.SEVERE, "Failed to initialize server policy", e);
