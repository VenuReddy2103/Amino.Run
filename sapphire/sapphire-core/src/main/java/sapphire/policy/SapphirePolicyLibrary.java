package sapphire.policy;

import java.net.InetSocketAddress;
import java.rmi.RemoteException;
import java.util.ArrayList;
import java.util.Iterator;
<<<<<<< HEAD
import java.util.List;
import java.util.logging.Logger;
=======
import java.util.Map;
import java.util.logging.Level;
import java.util.logging.Logger;
import org.apache.harmony.rmi.common.RMIUtil;
import sapphire.app.Language;
import sapphire.app.SapphireObjectSpec;
>>>>>>> 2378c5bf
import sapphire.common.AppObject;
import sapphire.common.AppObjectStub;
import sapphire.common.GraalObject;
import sapphire.common.SapphireObjectID;
import sapphire.common.SapphireObjectNotFoundException;
import sapphire.common.SapphireObjectReplicaNotFoundException;
import sapphire.common.SapphireReplicaID;
import sapphire.kernel.common.GlobalKernelReferences;
import sapphire.kernel.common.KernelOID;
import sapphire.kernel.common.KernelObjectFactory;
import sapphire.kernel.common.KernelObjectNotCreatedException;
import sapphire.kernel.common.KernelObjectNotFoundException;
import sapphire.kernel.common.KernelObjectStub;
import sapphire.kernel.server.KernelObject;
import sapphire.kernel.server.KernelServerImpl;
import sapphire.oms.OMSServer;
import sapphire.policy.SapphirePolicy.SapphireServerPolicy;
import sapphire.runtime.Sapphire;

public abstract class SapphirePolicyLibrary implements SapphirePolicyUpcalls {
    public abstract static class SapphireClientPolicyLibrary
            implements SapphireClientPolicyUpcalls {
        /*
         * INTERNAL FUNCTIONS (Used by sapphire runtime system)
         */
    }

    public abstract static class SapphireServerPolicyLibrary
            implements SapphireServerPolicyUpcalls {
        protected AppObject appObject;
        protected AppObjectStub appObjectStub;
        protected KernelOID oid;
        protected SapphireReplicaID replicaId;
        protected Map<String, SapphirePolicyConfig> configMap;
        protected SapphirePolicy.SapphireGroupPolicy group;

        static Logger logger = Logger.getLogger("sapphire.policy.SapphirePolicyLibrary");

        // SeverPolicy calls Kernel object in the chain - this is transparent call which will either
        // invoke method in the next server policy or app object.
        protected KernelObject nextServerKernelObject;

        // ServerPolicy that comes after the current policy in the server side chain - this order is
        // reverse in the client side.
        protected SapphireServerPolicy nextServerPolicy;

        // ServerPolicy that precedes the current policy in the server side chain - this order is
        // reverse in the client side.
        protected SapphireServerPolicy previousServerPolicy;

        // List of ServerPolicies that should be created in the chain after the current one when
        // creating replicas.
        // These nested part of chain where the last one created will be called by KernelServer
        // (farthest from actual app object).
        // It means these were the last in order in the client side of chain. New groups should be
        // created for this list of chain.
        protected List<SapphirePolicyContainer> nextPolicies =
                new ArrayList<SapphirePolicyContainer>();

        // List of ServerPolicies that were created previously. They are upper level in group
        // hierarchy. Therefore, this list of chain
        // should not create new group policies. When creating replicas, group stub information
        // stored in this chain will be copied over
        // to the new replicas so that they can reference the same group stubs.
        protected List<SapphirePolicyContainer> processedPolicies =
                new ArrayList<SapphirePolicyContainer>();

        private OMSServer oms() {
            return GlobalKernelReferences.nodeServer.oms;
        }

        private KernelServerImpl kernel() {
            return GlobalKernelReferences.nodeServer;
        }

        /*
         * SAPPHIRE API FOR SERVER POLICIES
         */
        public List<SapphirePolicyContainer> getProcessedPolicies() {
            return this.processedPolicies;
        }

<<<<<<< HEAD
        public SapphireServerPolicy getPreviousServerPolicy() {
            return this.previousServerPolicy;
        }

        public SapphireServerPolicy getNextServerPolicy() {
            return this.nextServerPolicy;
        }

        public void setNextServerKernelObject(KernelObject sapphireServerPolicy) {
            this.nextServerKernelObject = sapphireServerPolicy;
        }

        public void setNextServerPolicy(SapphireServerPolicy sapphireServerPolicy) {
            this.nextServerPolicy = sapphireServerPolicy;
        }

        public void setPreviousServerPolicy(SapphireServerPolicy sapphireServerPolicy) {
            this.previousServerPolicy = sapphireServerPolicy;
        }

        public void setNextPolicies(List<SapphirePolicyContainer> nextPolicies) {
            this.nextPolicies = nextPolicies;
        }

        public void setProcessedPolicies(List<SapphirePolicyContainer> processedPolicies) {
            this.processedPolicies = processedPolicies;
        }

        /** Creates a replica of this server and registers it with the group. */
        public SapphireServerPolicy sapphire_replicate(
                List<SapphirePolicyContainer> processedPolicies) throws RemoteException {
=======
        @Override
        public void onCreate(
                SapphirePolicy.SapphireGroupPolicy group,
                Map<String, SapphirePolicyConfig> configMap) {
            this.group = group;
            this.configMap = configMap;
        }

        /**
         * Returns configurations of this server policy.
         *
         * @return sapphire policy configuration map
         */
        public Map<String, SapphirePolicyConfig> getConfigMap() {
            return this.configMap;
        }

        /** Creates a replica of this server and registers it with the group */
        // TODO: Also replicate the policy ??
        public SapphireServerPolicy sapphire_replicate() throws RemoteException {
>>>>>>> 2378c5bf
            KernelObjectStub serverPolicyStub = null;
            SapphireServerPolicy serverPolicy = null;

            // Construct list of policies that will come after this policy on the server side.
            try {
                // Find the appStub which only exists in the last server policy (first in client
                // side).
                SapphireServerPolicy lastServerPolicy = (SapphireServerPolicy) this;

                Class appObjectClass =
                        sapphire_getAppObject().getObject().getClass().getSuperclass();
                AppObject actualAppObject = lastServerPolicy.sapphire_getAppObject();
                if (actualAppObject == null) throw new Exception("Could not find AppObject");

                // Create a new replica chain from already created policies before this policy and
                // this policy.
                List<SapphirePolicyContainer> processedPoliciesReplica =
                        new ArrayList<SapphirePolicyContainer>();
                Sapphire.createPolicy(
                        appObjectClass,
                        actualAppObject,
                        processedPolicies,
                        processedPoliciesReplica,
                        null,
                        null,
                        null);

                // Last policy in the returned chain is replica of this policy.
                serverPolicy =
                        processedPoliciesReplica
                                .get(processedPoliciesReplica.size() - 1)
                                .getServerPolicy();
                serverPolicyStub =
<<<<<<< HEAD
                        processedPoliciesReplica
                                .get(processedPoliciesReplica.size() - 1)
                                .getServerPolicyStub();

                // Complete the chain by creating new instances of server policies and stub that
                // should be created after this policy.
                List<SapphirePolicyContainer> nextPolicyList =
                        Sapphire.createPolicy(
                                appObjectClass,
                                null,
                                this.nextPolicies,
                                processedPoliciesReplica,
                                serverPolicy,
                                serverPolicyStub,
                                null);

                String ko = "";
                if (nextPolicyList != null) {
                    for (SapphirePolicyContainer policyContainer : nextPolicyList) {
                        ko += String.valueOf(policyContainer.getKernelOID()) + ",";
                    }
                }
=======
                        (KernelObjectStub) KernelObjectFactory.create(policyStubClassName);
                SapphireServerPolicy serverPolicy =
                        (SapphireServerPolicy)
                                kernel().getObject(serverPolicyStub.$__getKernelOID());
                serverPolicy.$__initialize(appObject);
                serverPolicy.$__setKernelOID(serverPolicyStub.$__getKernelOID());

                /* Register the handler for this replica to OMS */
                SapphireReplicaID replicaId =
                        oms().registerSapphireReplica(getGroup().getSapphireObjId());
                serverPolicy.setReplicaId(replicaId);
                ((SapphireServerPolicy) serverPolicyStub).setReplicaId(replicaId);
                ArrayList<Object> policyObjList = new ArrayList();
                policyObjList.add(serverPolicyStub);
                EventHandler replicaHandler =
                        new EventHandler(
                                GlobalKernelReferences.nodeServer.getLocalHost(), policyObjList);
                oms().setSapphireReplicaDispatcher(replicaId, replicaHandler);
                /* Here getClass() gives the Applications Object Stub class so we should use getSuperclass to get the actual Application class
                  for example getClass() gives as class sapphire.appexamples.hankstodo.app.stubs.TodoListManager_Stub
                  getClass().getSuperclass() gives as class sapphire.appexamples.hankstodo.app.TodoListManager
                */
                Class c = sapphire_getAppObject().getObject().getClass().getSuperclass();
                //                serverPolicy.onCreate(getGroup(), c.getAnnotations());
                serverPolicy.onCreate(getGroup(), configMap);
>>>>>>> 2378c5bf
                getGroup().addServer((SapphireServerPolicy) serverPolicyStub);
            } catch (ClassNotFoundException e) {
                // TODO Auto-generated catch block
                logger.severe(e.getMessage());
                throw new Error("Could not find the class for replication!", e);
            } catch (KernelObjectNotCreatedException e) {
                // TODO Auto-generated catch block
                logger.severe(e.getMessage());
                throw new Error("Could not create a replica!", e);
            } catch (KernelObjectNotFoundException e) {
                logger.severe(e.getMessage());
                throw new Error("Could not find object to replicate!", e);
            } catch (SapphireObjectNotFoundException e) {
                KernelObjectFactory.delete(serverPolicyStub.$__getKernelOID());
                logger.severe(e.getMessage());
                throw new Error("Could not find sapphire object on OMS", e);
            } catch (SapphireObjectReplicaNotFoundException e) {
                KernelObjectFactory.delete(serverPolicyStub.$__getKernelOID());
                logger.severe(e.getMessage());
                throw new Error("Could not find sapphire object replica on OMS", e);
            } catch (RemoteException e) {
                sapphire_remove_replica(processedPolicies);
                logger.severe(e.getMessage());
                throw new Error("Could not create a replica of " + appObject.getObject(), e);
            } catch (Exception e) {
                logger.severe(e.getMessage());
                throw new Error("Unknown exception occurred!", e);
            }

            return (SapphireServerPolicy) serverPolicyStub;
        }

        public AppObject sapphire_getAppObject() {
            return appObject;
        }

        public AppObjectStub sapphire_getAppObjectStub() {
            return appObjectStub;
        }

        public void sapphire_pin(String region)
                throws RemoteException, SapphireObjectNotFoundException,
                        SapphireObjectReplicaNotFoundException {
            logger.info("Pinning Sapphire object " + oid.toString() + " to " + region);
            InetSocketAddress server = null;
            try {
                server = oms().getServerInRegion(region);
            } catch (RemoteException e) {
                logger.severe(e.getMessage());
                throw new RemoteException("Could not contact oms.", e);
            }
            sapphire_pin_to_server(server);
        }

        // This function is same as sapphire_pin but pining to the server instead of region
        // TODO (2018-9-26, Sungwook), Remove this method after updating all policies to use below
        // method.
        public void sapphire_pin_to_server(InetSocketAddress server)
                throws RemoteException, SapphireObjectNotFoundException,
                        SapphireObjectReplicaNotFoundException {
            logger.info("Pinning Sapphire object " + oid.toString() + " to " + server);
            try {
                kernel().moveKernelObjectToServer(server, oid);
            } catch (KernelObjectNotFoundException e) {
                logger.severe(e.getMessage());
                throw new Error("Could not find myself on this server!", e);
            }
        }

        /*
           Pin server policies in the chain.
           1) Checks if there is server policy to pin to the new host.
           2) Obtain the first server policy (farthest from app object) by moving the pointer in the chain.
           3) Navigate through the chain to find all server policy information that need to be removed after move.
           4) Copy the chain of server policy to the new host.
           5) Remove the server policies in the local chain that were moved.
        */
        public void sapphire_pin_to_server(
                SapphireServerPolicy serverPolicyStub, InetSocketAddress server)
                throws RemoteException, SapphireObjectNotFoundException,
                        SapphireObjectReplicaNotFoundException {
            List<SapphireServerPolicy> serverPoliciesToRemove =
                    new ArrayList<SapphireServerPolicy>();

            KernelOID serverOID = serverPolicyStub.$__getKernelOID();
            SapphireServerPolicy serverPolicy;
            try {
                serverPolicy =
                        (SapphireServerPolicy)
                                GlobalKernelReferences.nodeServer.getObject(serverOID);
            } catch (Exception e) {
                logger.severe(e.getMessage());
                throw new RemoteException("No server policy to pin to the server: " + server, e);
            }

            // Ensure that we start from the first Server Policy.
            while (serverPolicy.getPreviousServerPolicy() != null) {
                serverPolicy = serverPolicy.getPreviousServerPolicy();
            }
            SapphireServerPolicy firstServerPolicy = serverPolicy;

            /**
             * Create a list of associated ServerPolicies which needs to be explicitly removed from
             * the local KernelServer. These associated ServerPolicy KernelObjects will be moved to
             * the new Server when the first KernelObject is moved. The remaining KernelObject in
             * the local KernelServer should be explicitly removed The new KernelServer address
             * needs to be registered with the OMS explicitly for these associated KernelObjects.
             */
            while (serverPolicy.getNextServerPolicy() != null) {
                // First server policy will be removed when the object is moved; therefore, not
                // needed to be included in the removal list.
                // TODO(2018-9-28, Sungwook): Removal logic should be in the same place; therefore,
                // move the logic to  kernelserver.moveKernelObjectToServer()
                serverPolicy = serverPolicy.getNextServerPolicy();
                serverPoliciesToRemove.add(serverPolicy);
            }
            serverPolicy = firstServerPolicy;

            // Before pinning the Sapphire Object replica to the provided KernelServer, need to
            // update the Hostname.
            List<SapphirePolicyContainer> processedPolicyList = serverPolicy.getProcessedPolicies();
            Iterator<SapphirePolicyContainer> itr = processedPolicyList.iterator();
            KernelObjectStub tempServerPolicyStub = null;
            while (itr.hasNext()) {
                tempServerPolicyStub = itr.next().getServerPolicyStub();
                tempServerPolicyStub.$__updateHostname(server);
            }

            logger.info(
                    "(Starting) Pinning Sapphire object "
                            + serverPolicy.$__getKernelOID()
                            + " to "
                            + server);
            try {
                kernel().moveKernelObjectToServer(server, serverPolicy.$__getKernelOID());
            } catch (KernelObjectNotFoundException e) {
                logger.severe(e.getMessage());
                throw new Error("Could not find myself on this server!", e);
            } catch (SapphireObjectNotFoundException e) {
                logger.severe(e.getMessage());
                throw new Error("Could not find Sapphire object on this server!", e);
            } catch (SapphireObjectReplicaNotFoundException e) {
                logger.severe(e.getMessage());
                throw new Error("Could not find Sapphire replica on this server!", e);
            }

            // Register the moved associated KernelObjects to OMS with the new KernelServer address.
            // Then, remove the associated KernelObjects from the local KernelServer.
            // TODO(2018-9-28, Sungwook): Removal logic should be in the same place; therefore, move
            // the logic to  kernelserver.moveKernelObjectToServer()
            for (SapphireServerPolicy serverPolicyToRemove : serverPoliciesToRemove) {
                try {
                    oms().registerKernelObject(serverPolicyToRemove.$__getKernelOID(), server);
                    kernel().removeObject(serverPolicyToRemove.$__getKernelOID());
                } catch (KernelObjectNotFoundException e) {
                    logger.severe(e.getMessage());
                    throw new Error(
                            "Could not find object to remove in this server. Oid: "
                                    + serverPolicyToRemove.$__getKernelOID(),
                            e);
                }
            }
            logger.info(
                    "(Complete) Pinning Sapphire object "
                            + serverPolicy.$__getKernelOID()
                            + " to "
                            + server);
        }

        // TODO (2018-9-26, Sungwook) Remove after verification.
        public void sapphire_remove_replica() throws RemoteException {
            try {
                oms().unRegisterSapphireReplica(getReplicaId());
            } catch (SapphireObjectNotFoundException e) {
                /* Sapphire object not found */
                logger.severe(e.getMessage());
                // TODO (Sungwook, 2018-10-2): Investigate whether exception should be thrown.
            }
            KernelObjectFactory.delete($__getKernelOID());
        }

        public void sapphire_remove_replica(List<SapphirePolicyContainer> processedPolicies)
                throws RemoteException {
            try {
                for (SapphirePolicyContainer policyContainer : processedPolicies) {
                    SapphireServerPolicy sp = policyContainer.getServerPolicy();
                    oms().unRegisterSapphireReplica(sp.getReplicaId());
                }
            } catch (SapphireObjectNotFoundException e) {
                /* Sapphire object not found */
                logger.severe(e.getMessage());
            }
            KernelObjectFactory.delete($__getKernelOID());
        }

        /**
         * Internal function used to initialize the App Object
         *
         * @param spec
         * @param params
         */
        // TODO: not final (stub overrides it)
        public AppObjectStub $__initialize(SapphireObjectSpec spec, Object[] params) {
            logger.info(String.format("Creating app object '%s' with parameters %s", spec, params));

            AppObjectStub actualAppObject = null;

            try {
                String appStubClassName;
                if (spec.getLang() == Language.java) {
                    Class<?> appObjectClass = Class.forName(spec.getJavaClassName());
                    appStubClassName =
                            GlobalStubConstants.getAppPackageName(
                                            RMIUtil.getPackageName(appObjectClass))
                                    + "."
                                    + RMIUtil.getShortName(appObjectClass)
                                    + GlobalStubConstants.STUB_SUFFIX;
                } else {
                    appStubClassName =
                            "sapphire.appexamples.college.stubs." + spec.getName() + "_ClientStub";
                }

                Class<?> appObjectStubClass = Class.forName(appStubClassName);
                // Construct the list of classes of the arguments as Class[]
                if (params != null) {
                    Class<?>[] argClasses = Sapphire.getParamsClasses(params);
                    actualAppObject =
                            (AppObjectStub)
                                    appObjectStubClass
                                            .getConstructor(argClasses)
                                            .newInstance(params);

                } else {
                    actualAppObject = (AppObjectStub) appObjectStubClass.newInstance();
                }

                if (spec.getLang() == Language.java) {
                    actualAppObject.$__initialize(true);
                    appObject = new AppObject(actualAppObject);
                } else {
                    appObject = new AppObject(new GraalObject(spec, params));
                }
            } catch (Exception e) {
                logger.log(Level.SEVERE, "Failed to initialize server policy", e);
            }
            return actualAppObject;
        }

        public String sapphire_getRegion() {
            return kernel().getRegion();
        }

        public void $__initialize(AppObject appObject) {
            this.appObject = appObject;
        }

        public void $__initialize(AppObjectStub appObjectStub) {
            this.appObjectStub = appObjectStub;
        }

        public void $__setKernelOID(KernelOID oid) {
            this.oid = oid;
        }

        public KernelOID $__getKernelOID() {
            return oid;
        }

        public void setReplicaId(SapphireReplicaID rid) {
            replicaId = rid;
        }

        public SapphireReplicaID getReplicaId() {
            return replicaId;
        }

        public InetSocketAddress sapphire_locate_kernel_object(KernelOID oid)
                throws RemoteException {
            InetSocketAddress addr;
            try {
                addr = oms().lookupKernelObject(oid);
            } catch (RemoteException e) {
                throw new RemoteException("Could not contact oms.");
            } catch (KernelObjectNotFoundException e) {
                e.printStackTrace();
                throw new Error("Could not find myself on this server!");
            }
            return addr;
        }
    }

    public abstract static class SapphireGroupPolicyLibrary implements SapphireGroupPolicyUpcalls {
        protected String appObjectClassName;
        protected ArrayList<Object> params;
        protected Map<String, SapphirePolicyConfig> configMap;
        protected KernelOID oid;
        protected SapphireObjectID sapphireObjId;

        protected OMSServer oms() {
            return GlobalKernelReferences.nodeServer.oms;
        }

        /*
         * SAPPHIRE API FOR GROUP POLICIES
         */

        public ArrayList<String> sapphire_getRegions() throws RemoteException {
            return oms().getRegions();
        }

        /**
         * Gets the list of inet sock address of the servers in the specified region
         *
         * @param region
         * @return inet socket address of the server
         * @throws RemoteException
         */
        public ArrayList<InetSocketAddress> sapphire_getServersInRegion(String region)
                throws RemoteException {
            return oms().getServersInRegion(region);
        }

        public void $__setKernelOID(KernelOID oid) {
            this.oid = oid;
        }

        public KernelOID $__getKernelOID() {
            return this.oid;
        }

        public void setAppConfigAnnotation(Map<String, SapphirePolicyConfig> configMap) {
            this.configMap = configMap;
        }

        public Map<String, SapphirePolicyConfig> getAppConfigAnnotation() {
            return configMap;
        }

        public void setSapphireObjId(SapphireObjectID sapphireId) {
            sapphireObjId = sapphireId;
        }

        public SapphireObjectID getSapphireObjId() {
            return sapphireObjId;
        }

        protected SapphireServerPolicy addReplica(
                SapphireServerPolicy replicaSource, InetSocketAddress dest)
                throws RemoteException, SapphireObjectNotFoundException,
                        SapphireObjectReplicaNotFoundException {
            SapphireServerPolicy replica =
                    replicaSource.sapphire_replicate(replicaSource.getProcessedPolicies());
            try {
                replica.sapphire_pin_to_server(dest);
                updateReplicaHostName(replica, dest);
            } catch (Exception e) {
                try {
                    removeReplica(replica);
                } catch (Exception innerException) {
                }
                throw e;
            }
            return replica;
        }

        protected void removeReplica(SapphireServerPolicy server)
                throws RemoteException, SapphireObjectReplicaNotFoundException,
                        SapphireObjectNotFoundException {
            server.sapphire_remove_replica();
            removeServer(server);
        }

        protected void updateReplicaHostName(
                SapphireServerPolicy serverPolicy, InetSocketAddress host) throws RemoteException {
            ArrayList<SapphireServerPolicy> servers = getServers();
            if (servers == null) {
                return;
            }

            for (Iterator<SapphireServerPolicy> itr = servers.iterator(); itr.hasNext(); ) {
                SapphireServerPolicy server = itr.next();
                if (server.$__getKernelOID().equals(serverPolicy.$__getKernelOID())) {
                    ((KernelObjectStub) server).$__updateHostname(host);
                    ((KernelObjectStub) serverPolicy).$__updateHostname(host);
                    break;
                }
            }
        }

        public void onDestroy() throws RemoteException {
            /* Delete all the servers */
            ArrayList<SapphireServerPolicy> servers = getServers();
            if (servers == null) {
                return;
            }

            for (Iterator<SapphireServerPolicy> itr = servers.iterator(); itr.hasNext(); ) {
                SapphireServerPolicy server = itr.next();
                try {
                    server.sapphire_remove_replica();
                    itr.remove();
                } catch (Exception e) {

                }
            }

            // TODO: Need retry upon failures ??

            try {
                oms().unRegisterSapphireObject(getSapphireObjId());
            } catch (SapphireObjectNotFoundException e) {
                /* Sapphire object not found */
                e.printStackTrace();
            }

            KernelObjectFactory.delete($__getKernelOID());
        }
    }
}<|MERGE_RESOLUTION|>--- conflicted
+++ resolved
@@ -4,17 +4,13 @@
 import java.rmi.RemoteException;
 import java.util.ArrayList;
 import java.util.Iterator;
-<<<<<<< HEAD
 import java.util.List;
-import java.util.logging.Logger;
-=======
 import java.util.Map;
 import java.util.logging.Level;
 import java.util.logging.Logger;
 import org.apache.harmony.rmi.common.RMIUtil;
 import sapphire.app.Language;
 import sapphire.app.SapphireObjectSpec;
->>>>>>> 2378c5bf
 import sapphire.common.AppObject;
 import sapphire.common.AppObjectStub;
 import sapphire.common.GraalObject;
@@ -22,6 +18,7 @@
 import sapphire.common.SapphireObjectNotFoundException;
 import sapphire.common.SapphireObjectReplicaNotFoundException;
 import sapphire.common.SapphireReplicaID;
+import sapphire.compiler.GlobalStubConstants;
 import sapphire.kernel.common.GlobalKernelReferences;
 import sapphire.kernel.common.KernelOID;
 import sapphire.kernel.common.KernelObjectFactory;
@@ -50,6 +47,7 @@
         protected SapphireReplicaID replicaId;
         protected Map<String, SapphirePolicyConfig> configMap;
         protected SapphirePolicy.SapphireGroupPolicy group;
+        protected SapphireObjectSpec spec;
 
         static Logger logger = Logger.getLogger("sapphire.policy.SapphirePolicyLibrary");
 
@@ -97,7 +95,6 @@
             return this.processedPolicies;
         }
 
-<<<<<<< HEAD
         public SapphireServerPolicy getPreviousServerPolicy() {
             return this.previousServerPolicy;
         }
@@ -126,10 +123,10 @@
             this.processedPolicies = processedPolicies;
         }
 
-        /** Creates a replica of this server and registers it with the group. */
-        public SapphireServerPolicy sapphire_replicate(
-                List<SapphirePolicyContainer> processedPolicies) throws RemoteException {
-=======
+        public void setSapphireObjectSpec(SapphireObjectSpec spec) {
+            this.spec = spec;
+        }
+
         @Override
         public void onCreate(
                 SapphirePolicy.SapphireGroupPolicy group,
@@ -147,10 +144,9 @@
             return this.configMap;
         }
 
-        /** Creates a replica of this server and registers it with the group */
-        // TODO: Also replicate the policy ??
-        public SapphireServerPolicy sapphire_replicate() throws RemoteException {
->>>>>>> 2378c5bf
+        /** Creates a replica of this server and registers it with the group. */
+        public SapphireServerPolicy sapphire_replicate(
+                List<SapphirePolicyContainer> processedPolicies) throws RemoteException {
             KernelObjectStub serverPolicyStub = null;
             SapphireServerPolicy serverPolicy = null;
 
@@ -170,8 +166,8 @@
                 List<SapphirePolicyContainer> processedPoliciesReplica =
                         new ArrayList<SapphirePolicyContainer>();
                 Sapphire.createPolicy(
-                        appObjectClass,
-                        actualAppObject,
+                        spec,
+                        configMap,
                         processedPolicies,
                         processedPoliciesReplica,
                         null,
@@ -184,7 +180,6 @@
                                 .get(processedPoliciesReplica.size() - 1)
                                 .getServerPolicy();
                 serverPolicyStub =
-<<<<<<< HEAD
                         processedPoliciesReplica
                                 .get(processedPoliciesReplica.size() - 1)
                                 .getServerPolicyStub();
@@ -193,8 +188,8 @@
                 // should be created after this policy.
                 List<SapphirePolicyContainer> nextPolicyList =
                         Sapphire.createPolicy(
-                                appObjectClass,
-                                null,
+                                spec,
+                                configMap,
                                 this.nextPolicies,
                                 processedPoliciesReplica,
                                 serverPolicy,
@@ -207,33 +202,7 @@
                         ko += String.valueOf(policyContainer.getKernelOID()) + ",";
                     }
                 }
-=======
-                        (KernelObjectStub) KernelObjectFactory.create(policyStubClassName);
-                SapphireServerPolicy serverPolicy =
-                        (SapphireServerPolicy)
-                                kernel().getObject(serverPolicyStub.$__getKernelOID());
-                serverPolicy.$__initialize(appObject);
-                serverPolicy.$__setKernelOID(serverPolicyStub.$__getKernelOID());
-
-                /* Register the handler for this replica to OMS */
-                SapphireReplicaID replicaId =
-                        oms().registerSapphireReplica(getGroup().getSapphireObjId());
-                serverPolicy.setReplicaId(replicaId);
-                ((SapphireServerPolicy) serverPolicyStub).setReplicaId(replicaId);
-                ArrayList<Object> policyObjList = new ArrayList();
-                policyObjList.add(serverPolicyStub);
-                EventHandler replicaHandler =
-                        new EventHandler(
-                                GlobalKernelReferences.nodeServer.getLocalHost(), policyObjList);
-                oms().setSapphireReplicaDispatcher(replicaId, replicaHandler);
-                /* Here getClass() gives the Applications Object Stub class so we should use getSuperclass to get the actual Application class
-                  for example getClass() gives as class sapphire.appexamples.hankstodo.app.stubs.TodoListManager_Stub
-                  getClass().getSuperclass() gives as class sapphire.appexamples.hankstodo.app.TodoListManager
-                */
-                Class c = sapphire_getAppObject().getObject().getClass().getSuperclass();
-                //                serverPolicy.onCreate(getGroup(), c.getAnnotations());
-                serverPolicy.onCreate(getGroup(), configMap);
->>>>>>> 2378c5bf
+
                 getGroup().addServer((SapphireServerPolicy) serverPolicyStub);
             } catch (ClassNotFoundException e) {
                 // TODO Auto-generated catch block
@@ -580,25 +549,6 @@
             return sapphireObjId;
         }
 
-        protected SapphireServerPolicy addReplica(
-                SapphireServerPolicy replicaSource, InetSocketAddress dest)
-                throws RemoteException, SapphireObjectNotFoundException,
-                        SapphireObjectReplicaNotFoundException {
-            SapphireServerPolicy replica =
-                    replicaSource.sapphire_replicate(replicaSource.getProcessedPolicies());
-            try {
-                replica.sapphire_pin_to_server(dest);
-                updateReplicaHostName(replica, dest);
-            } catch (Exception e) {
-                try {
-                    removeReplica(replica);
-                } catch (Exception innerException) {
-                }
-                throw e;
-            }
-            return replica;
-        }
-
         protected void removeReplica(SapphireServerPolicy server)
                 throws RemoteException, SapphireObjectReplicaNotFoundException,
                         SapphireObjectNotFoundException {
