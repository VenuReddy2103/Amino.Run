--- conflicted
+++ resolved
@@ -38,10 +38,10 @@
     }
 
     interface SapphireServerPolicyUpcalls extends Serializable {
-<<<<<<< HEAD
+
+        // TODO (merged):
         // onCreate is called during creation of Sapphire policy.
-        void onCreate(SapphireGroupPolicy group, Annotation[] annotations);
-=======
+        // void onCreate(SapphireGroupPolicy group, Annotation[] annotations);
         /**
          * Initialize server policy.
          *
@@ -50,7 +50,6 @@
          *     class name of the configuration and the value is a
          */
         void onCreate(SapphireGroupPolicy group, Map<String, SapphirePolicyConfig> configMap);
->>>>>>> 2378c5bf
 
         // initialize is called after migration.
         void initialize();
