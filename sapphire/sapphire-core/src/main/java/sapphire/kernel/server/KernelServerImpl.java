--- conflicted
+++ resolved
@@ -129,9 +129,7 @@
             throws RemoteException, KernelObjectNotFoundException,
                     KernelObjectStubNotCreatedException, SapphireObjectNotFoundException,
                     SapphireObjectReplicaNotFoundException {
-<<<<<<< HEAD
         logger.log(Level.INFO, "Adding object " + oid);
-=======
         if (object.getObject() instanceof SapphirePolicy.SapphireServerPolicy) {
             /* Set the policy object handlers of new host */
             SapphirePolicy.SapphireServerPolicy serverPolicy =
@@ -148,7 +146,6 @@
 
             serverPolicy.onCreate(serverPolicy.getGroup(), serverPolicy.getConfigMap());
         }
->>>>>>> 2378c5bf
 
         // TODO (9/27/2018, Sungwook): Move uncoalesce logic to separate loop at the end of code.
         objectManager.addObject(oid, object);
