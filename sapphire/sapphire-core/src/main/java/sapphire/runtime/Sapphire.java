package sapphire.runtime;

import static sapphire.policy.SapphirePolicyUpcalls.SapphirePolicyConfig;

import java.lang.annotation.Annotation;
import java.lang.reflect.Field;
import java.lang.reflect.InvocationTargetException;
import java.lang.reflect.ParameterizedType;
import java.lang.reflect.Type;
import java.rmi.RemoteException;
import java.util.ArrayList;
import java.util.Arrays;
import java.util.HashMap;
import java.util.List;
import java.util.Map;
import java.util.logging.Level;
import java.util.logging.Logger;
import org.apache.harmony.rmi.common.RMIUtil;
import sapphire.app.DMSpec;
import sapphire.app.Language;
import sapphire.app.SapphireObject;
import sapphire.app.SapphireObjectSpec;
import sapphire.common.*;
import sapphire.compiler.GlobalStubConstants;
import sapphire.kernel.common.GlobalKernelReferences;
import sapphire.kernel.common.KernelOID;
import sapphire.kernel.common.KernelObjectFactory;
import sapphire.kernel.common.KernelObjectNotCreatedException;
import sapphire.kernel.common.KernelObjectNotFoundException;
import sapphire.kernel.common.KernelObjectStub;
import sapphire.kernel.common.KernelObjectStubNotCreatedException;
import sapphire.kernel.server.KernelObject;
import sapphire.policy.DefaultSapphirePolicy;
import sapphire.policy.DefaultSapphirePolicy.DefaultClientPolicy;
import sapphire.policy.DefaultSapphirePolicy.DefaultGroupPolicy;
import sapphire.policy.DefaultSapphirePolicy.DefaultServerPolicy;
import sapphire.policy.SapphirePolicy.SapphireClientPolicy;
import sapphire.policy.SapphirePolicy.SapphireGroupPolicy;
import sapphire.policy.SapphirePolicy.SapphireServerPolicy;
import sapphire.policy.SapphirePolicyContainer;

/**
 * Used by the developer to create a Sapphire Object given the Application Object class and the
 * Policy Object class.
 *
 * @author aaasz
 */
public class Sapphire {
    static Logger logger = Logger.getLogger(Sapphire.class.getName());

    /**
     * Creates a sapphire object.
     *
     * @param spec Sapphire object specification
     * @param args parameters to sapphire object constructor
     * @return sapphire object stub
     */
    public static Object new_(SapphireObjectSpec spec, Object... args) {
        AppObjectStub appStub = null;
        try {
            logger.info("Creating object for spec:" + spec);
            if (spec.getLang() == Language.java && spec.getDmList().isEmpty()) {
                Class<?> appObjectClass = Class.forName(spec.getJavaClassName());
                return new_(appObjectClass, args);
            }

            List<SapphirePolicyContainer> processedPolicies = new ArrayList<>();
            List<SapphirePolicyContainer> policyNameChain = getPolicyNameChain(spec);
            Map<String, SapphirePolicyConfig> configMap =
                    Utils.fromDMSpecListToFlatConfigMap(spec.getDmList());

            if (policyNameChain.size() == 0) {
                String defaultPolicyName = DefaultSapphirePolicy.class.getName();
                policyNameChain.add(new SapphirePolicyContainer(defaultPolicyName, null));
            }

            SapphireServerPolicy previousServerPolicy = null;
            KernelObjectStub previousServerPolicyStub = null;

            List<SapphirePolicyContainer> policyList =
                    createPolicy(
                            spec,
                            null,
                            configMap,
                            policyNameChain,
                            processedPolicies,
                            previousServerPolicy,
                            previousServerPolicyStub,
                            args);

            appStub = policyList.get(0).getServerPolicy().sapphire_getAppObjectStub();
        } catch (Exception e) {
            logger.log(
                    Level.SEVERE, String.format("Failed to create sapphire object '%s'", spec), e);
        }

        return appStub;
    }

    /**
     * WARN: This method only works for Java sapphire object. This method has been deprecated.
     * Please use {@link #new_(SapphireObjectSpec, Object...)}. We keep this method because we have
     * Java demo apps that call this method directly.
     *
     * @param appObjectClass the class of the app object
     * @param args the arguments to app object constructor
     * @return the App Object stub
     * @deprecated Please use {@link #new_(SapphireObjectSpec, Object...)}
     */
    public static Object new_(Class<?> appObjectClass, Object... args) {
        try {
            Annotation[] annotations = appObjectClass.getAnnotations();
            Map<String, SapphirePolicyConfig> configMap = Utils.toSapphirePolicyConfig(annotations);
            List<SapphirePolicyContainer> processedPolicies =
                    new ArrayList<SapphirePolicyContainer>();
            List<SapphirePolicyContainer> policyNameChain = getPolicyNameChain(annotations);

            if (policyNameChain.size() == 0) {
                String defaultPolicyName = DefaultSapphirePolicy.class.getName();
                policyNameChain.add(new SapphirePolicyContainer(defaultPolicyName, null));
            }

            SapphireServerPolicy previousServerPolicy = null;
            KernelObjectStub previousServerPolicyStub = null;

            SapphireObjectSpec spec =
                    SapphireObjectSpec.newBuilder()
                            .setLang(Language.java)
                            .setJavaClassName(appObjectClass.getName())
                            .create();

            List<SapphirePolicyContainer> policyList =
                    createPolicy(
                            spec,
                            null,
                            configMap,
                            policyNameChain,
                            processedPolicies,
                            previousServerPolicy,
                            previousServerPolicyStub,
                            args);

            AppObjectStub appStub = policyList.get(0).getServerPolicy().sapphire_getAppObjectStub();
            logger.info("Sapphire Object created: " + appObjectClass.getName());
            return appStub;
        } catch (Exception e) {
            logger.log(Level.SEVERE, "Failed to create sapphire object:", e);
            return null;
        }
    }

    /**
     * Creates a policy name chain based on annotations and return list of SapphirePolicyContainer.
     *
     * @param annotations Annotations that contain chain of policy names.
     * @return List of SapphirePolicyContainer with the policy names parsed from annotations.
     * @throws Exception
     */
    private static List<SapphirePolicyContainer> getPolicyNameChain(Annotation[] annotations) {
        List<SapphirePolicyContainer> policyNameChain = new ArrayList<SapphirePolicyContainer>();

        for (Annotation annotation : annotations) {
            if (annotation instanceof SapphireConfiguration) {
                String[] policyAnnotations = ((SapphireConfiguration) annotation).Policies();
                for (String policyAnnotation : policyAnnotations) {
                    String[] policyNames = policyAnnotation.split(",");
                    for (String policyName : policyNames) {
                        policyNameChain.add(new SapphirePolicyContainer(policyName.trim(), null));
                    }
                }
            }
        }

        return policyNameChain;
    }

    private static List<SapphirePolicyContainer> getPolicyNameChain(SapphireObjectSpec spec) {
        List<SapphirePolicyContainer> policyNameChain = new ArrayList<SapphirePolicyContainer>();

        for (DMSpec dm : spec.getDmList()) {
            SapphirePolicyContainer c = new SapphirePolicyContainer(dm.getName(), null);
            policyNameChain.add(c);
        }

        return policyNameChain;
    }
    /**
     * Creates app object stub along with instantiation of policies and stubs, and returns processed
     * policies for given policyNameChain.
     *
     * @param spec Sapphire object spec
     * @param policyNameChain List of policies that need to be created
     * @param processedPolicies List of policies that were already created
     * @param previousServerPolicy ServerPolicy that was created just before and needs to be linked
     * @param previousServerPolicyStub ServerPolicyStub that was created just before and needs to be
     *     linked
     * @param appArgs arguments for application object
     * @return processedPolicies
     * @throws Exception
     */
    public static List<SapphirePolicyContainer> createPolicy(
            SapphireObjectSpec spec,
            AppObject appObject,
            Map<String, SapphirePolicyConfig> configMap,
            List<SapphirePolicyContainer> policyNameChain,
            List<SapphirePolicyContainer> processedPolicies,
            SapphireServerPolicy previousServerPolicy,
            KernelObjectStub previousServerPolicyStub,
            Object[] appArgs)
            throws RemoteException, ClassNotFoundException, KernelObjectNotFoundException,
                    KernelObjectNotCreatedException, SapphireObjectNotFoundException,
                    SapphireObjectReplicaNotFoundException, InstantiationException,
                    InvocationTargetException, IllegalAccessException, CloneNotSupportedException {

        if (policyNameChain == null || policyNameChain.size() == 0) return null;
        String policyName = policyNameChain.get(0).getPolicyName();
        SapphireGroupPolicy existingGroupPolicy = policyNameChain.get(0).getGroupPolicyStub();
        AppObjectStub appStub = null;

        /* Get the annotations added for the Application class. */

        /* Get the policy used by the Sapphire Object we need to create */
        HashMap<String, Class<?>> policyMap = getPolicyMap(policyName);
        Class<?> sapphireServerPolicyClass = policyMap.get("sapphireServerPolicyClass");
        Class<?> sapphireClientPolicyClass = policyMap.get("sapphireClientPolicyClass");
        Class<?> sapphireGroupPolicyClass = policyMap.get("sapphireGroupPolicyClass");

        /* Register for a sapphire object Id from OMS */
        SapphireObjectID sapphireObjId =
                GlobalKernelReferences.nodeServer.oms.registerSapphireObject();

        /* Create and the Kernel Object for the Group Policy and get the Group Policy Stub
        Note that group policy does not need to update hostname because it only applies to
        individual server in multi-policy scenario */
        SapphireGroupPolicy groupPolicyStub;
        if (existingGroupPolicy == null) {
            /* Create the Kernel Object for the Group Policy and get the Group Policy Stub from OMS */
            groupPolicyStub =
                    GlobalKernelReferences.nodeServer.oms.createGroupPolicy(
                            sapphireGroupPolicyClass, sapphireObjId, configMap);
        } else {
            groupPolicyStub = existingGroupPolicy;
        }

        /* Create the Kernel Object for the Server Policy, and get the Server Policy Stub */
        SapphireServerPolicy serverPolicyStub =
                (SapphireServerPolicy) getPolicyStub(sapphireServerPolicyClass);

        /* Create the Client Policy Object */
        SapphireClientPolicy client =
                (SapphireClientPolicy) sapphireClientPolicyClass.newInstance();

        /* Retreive the groupPolicy from the groupPolicyStub */
        SapphireGroupPolicy groupPolicy = (SapphireGroupPolicy) groupPolicyStub;

        /* Initialize the server policy and return a local pointer to the object itself */
        SapphireServerPolicy serverPolicy = initializeServerPolicy(serverPolicyStub);

        registerSapphireReplica(sapphireObjId, serverPolicy, serverPolicyStub);

        /* Link everything together */
        client.setServer(serverPolicyStub);
        client.onCreate(groupPolicyStub, configMap);

        if (previousServerPolicy != null) {
            initServerPolicy(
                    serverPolicy,
                    serverPolicyStub,
                    previousServerPolicy,
                    previousServerPolicyStub,
                    client);
        } else {
            initAppStub(spec, serverPolicy, serverPolicyStub, client, appArgs, appObject);
        }

        // Note that subList is non serializable; hence, the new list creation.
        List<SapphirePolicyContainer> nextPoliciesToCreate =
                new ArrayList<SapphirePolicyContainer>(
                        policyNameChain.subList(1, policyNameChain.size()));

        serverPolicy.onCreate(groupPolicyStub, configMap);
        serverPolicy.setNextPolicies(nextPoliciesToCreate);

        SapphirePolicyContainer processedPolicy =
                new SapphirePolicyContainer(policyName, groupPolicyStub);
        processedPolicy.setServerPolicy(serverPolicy);
        processedPolicy.setServerPolicyStub((KernelObjectStub) serverPolicyStub);
        processedPolicy.setKernelOID(serverPolicy.$__getKernelOID());
        processedPolicies.add(processedPolicy);

        // Create a copy to set processed policies up to this point.
        List<SapphirePolicyContainer> processedPoliciesSoFar =
                new ArrayList<SapphirePolicyContainer>(processedPolicies);
        serverPolicy.setProcessedPolicies(processedPoliciesSoFar);
        serverPolicyStub.setProcessedPolicies(processedPoliciesSoFar);

        if (existingGroupPolicy == null) {
            groupPolicy.onCreate(serverPolicyStub, configMap);
        }

        previousServerPolicy = serverPolicy;
        previousServerPolicyStub = (KernelObjectStub) serverPolicyStub;

        if (nextPoliciesToCreate.size() != 0) {
            createPolicy(
                    spec,
                    null,
                    configMap,
                    nextPoliciesToCreate,
                    processedPolicies,
                    previousServerPolicy,
                    previousServerPolicyStub,
                    appArgs);
        }

<<<<<<< HEAD
        // server policy stub at this moment has the full policy chain; safe to add to group
=======
>>>>>>> f43f5cb6
        if (existingGroupPolicy == null) {
            groupPolicy.addServer(serverPolicyStub);
        }

        String ko = "";
        for (SapphirePolicyContainer policyContainer : processedPolicies) {
            ko += String.valueOf(policyContainer.getKernelOID()) + ",";
        }

        logger.log(Level.INFO, "OID from processed policies at " + policyName + " : " + ko);

        return processedPolicies;
    }

    /**
     * An internal helper method for sapphire object creation.
     *
     * <p>// TODO(multi-lang): Remove annotations from parameter list. // We pass in both
     * annotations and DMSpec temporarily to make // existing codes happy.
     *
     * @param spec
     * @param args
     * @param pc
     * @param annotations
     * @param configMap
     * @return
     * @throws Exception
     */
    private static Object newHelper_(
            SapphireObjectSpec spec,
            Object[] args,
            PolicyComponents pc,
            Annotation[] annotations,
            Map<String, SapphirePolicyConfig> configMap)
            throws Exception {
        /* Register for a sapphire object Id from OMS */
        SapphireObjectID sapphireObjId =
                GlobalKernelReferences.nodeServer.oms.registerSapphireObject();

        /* Create the Kernel Object for the Group Policy and get the Group Policy Stub from OMS */
        SapphireGroupPolicy groupPolicyStub =
                GlobalKernelReferences.nodeServer.oms.createGroupPolicy(
                        pc.groupPolicyClass, sapphireObjId, configMap);

        /* Register for a replica Id from OMS */
        SapphireReplicaID sapphireReplicaId =
                GlobalKernelReferences.nodeServer.oms.registerSapphireReplica(sapphireObjId);

        /* Create the Kernel Object for the Server Policy, and get the Server Policy Stub */
        final SapphireServerPolicy serverPolicyStub =
                (SapphireServerPolicy) getPolicyStub(pc.serverPolicyClass);

        /* Create the Client Policy Object */
        SapphireClientPolicy client = (SapphireClientPolicy) pc.clientPolicyClass.newInstance();

        /* Initialize the server policy and return a local pointer to the object itself */
        SapphireServerPolicy serverPolicy = initializeServerPolicy(serverPolicyStub);
        serverPolicyStub.setReplicaId(sapphireReplicaId);
        serverPolicy.setReplicaId(sapphireReplicaId);

        EventHandler replicaHandler =
                new EventHandler(
                        GlobalKernelReferences.nodeServer.getLocalHost(),
                        new ArrayList() {
                            {
                                add(serverPolicyStub);
                            }
                        });

        /* Register the handler for this replica to OMS */
        GlobalKernelReferences.nodeServer.oms.setSapphireReplicaDispatcher(
                sapphireReplicaId, replicaHandler);

        /* Create the App Object and return the App Stub */
        AppObjectStub appStub = getAppStub(spec, serverPolicy, args);

        /* Link everything together */
        client.setServer(serverPolicyStub);
        client.onCreate(groupPolicyStub, configMap);
        appStub.$__initialize(client);
        serverPolicy.onCreate(groupPolicyStub, configMap);
        groupPolicyStub.onCreate(serverPolicyStub, configMap);

        logger.info("Sapphire Object created: " + spec);
        return appStub;
    }

    private static PolicyComponents getPolicyComponents(Class<?> policy) {
        PolicyComponents pc = new PolicyComponents();
        Class<?>[] policyClasses = policy.getDeclaredClasses();
        for (Class<?> c : policyClasses) {
            if (SapphireServerPolicy.class.isAssignableFrom(c)) {
                pc.serverPolicyClass = c;
                continue;
            }
            if (SapphireClientPolicy.class.isAssignableFrom(c)) {
                pc.clientPolicyClass = c;
                continue;
            }
            if (SapphireGroupPolicy.class.isAssignableFrom(c)) {
                pc.groupPolicyClass = c;
                continue;
            }
        }

        return pc;
    }

    /**
     * Deletes the given sapphire object
     *
     * @param stub
     */
    public static void delete_(Object stub) {
        if (!(stub instanceof AppObjectStub)) {
            throw new RuntimeException("Tried to delete invalid sapphire object");
        }

        SapphireObjectID sapphireObjId = null;
        try {
            AppObjectStub appObjectStub = (AppObjectStub) stub;
            Field field =
                    appObjectStub
                            .getClass()
                            .getDeclaredField(GlobalStubConstants.APPSTUB_POLICY_CLIENT_FIELD_NAME);
            field.setAccessible(true);
            SapphireClientPolicy clientPolicy = (SapphireClientPolicy) field.get(appObjectStub);
            sapphireObjId = clientPolicy.getGroup().getSapphireObjId();
            GlobalKernelReferences.nodeServer.oms.deleteSapphireObject(sapphireObjId);
        } catch (NoSuchFieldException e) {
            throw new RuntimeException("Tried to delete invalid sapphire object.", e);
        } catch (SapphireObjectNotFoundException e) {
            /* Ignore it. It might have happened that sapphire object is already deleted and still hold reference */
            logger.warning(String.format("%s is not found. Probably deleted.", sapphireObjId));
        } catch (Exception e) {
            throw new RuntimeException("Failed to delete sapphire object.", e);
        }
    }

    /**
     * Creates the group policy instance returns group policy object Stub
     *
     * @param policyClass
     * @param sapphireObjId
     * @return Returns group policy object stub
     * @throws RemoteException
     * @throws ClassNotFoundException
     * @throws KernelObjectNotCreatedException
     * @throws SapphireObjectNotFoundException
     */
    public static SapphireGroupPolicy createGroupPolicy(
            Class<?> policyClass,
            SapphireObjectID sapphireObjId,
            Map<String, SapphirePolicyConfig> configMap)
            throws RemoteException, ClassNotFoundException, KernelObjectNotCreatedException,
                    SapphireObjectNotFoundException {
        SapphireGroupPolicy groupPolicyStub = (SapphireGroupPolicy) getPolicyStub(policyClass);
        try {
            SapphireGroupPolicy groupPolicy = initializeGroupPolicy(groupPolicyStub);
            groupPolicyStub.setSapphireObjId(sapphireObjId);
            groupPolicy.setSapphireObjId(sapphireObjId);
            groupPolicy.setAppConfigAnnotation(configMap);

            EventHandler sapphireHandler =
                    new EventHandler(
                            GlobalKernelReferences.nodeServer.getLocalHost(),
                            new ArrayList() {
                                {
                                    add(groupPolicyStub);
                                }
                            });

            /* Register the handler for the sapphire object */
            GlobalKernelReferences.nodeServer.oms.setSapphireObjectDispatcher(
                    sapphireObjId, sapphireHandler);
        } catch (KernelObjectNotFoundException e) {
            logger.severe(
                    "Failed to find the group kernel object created just before it. Exception info: "
                            + e);
            throw new KernelObjectNotCreatedException("Failed to find the kernel object", e);
        } catch (SapphireObjectNotFoundException e) {
            logger.warning("Failed to find sapphire object. Exception info: " + e);
            KernelObjectFactory.delete(groupPolicyStub.$__getKernelOID());
            throw e;
        }

        return groupPolicyStub;
    }

    /* Returns a pointer to the given Sapphire Object */
    // TODO: how to implement this ?
    public static Object this_(SapphireObject so) {

        AppObjectStub appObject = (AppObjectStub) so;
        return null;
    }

    // TODO: Not needed with the usage of annotations for multi policy chain declaration.
    // TODO: Can be removed.
    /* Returns the policy used by the Sapphire Object */
    private static Class<?> getPolicy(Type[] genericInterfaces) throws Exception {

        for (Type t : genericInterfaces) {
            if (t instanceof ParameterizedType) {
                ParameterizedType extInterfaceType = (ParameterizedType) t;
                Class<?> tClass = (Class<?>) extInterfaceType.getRawType();

                if (!tClass.getName().equals("sapphire.app.SapphireObject")) continue;

                Type[] tt = extInterfaceType.getActualTypeArguments();
                return (Class<?>) tt[0];
            } else if (!((Class<?>) t).getName().equals("sapphire.app.SapphireObject")) continue;
            else return DefaultSapphirePolicy.class;
        }
        // Shouldn't get here
        throw new Exception("The Object doesn't implement the SapphireObject interface.");
    }

    /* Returns the policy used by the Sapphire Object based on input class name */
    //    public static Class<?> getPolicy(String policyClassName) throws ClassNotFoundException {
    //        return Class.forName(policyClassName);
    //    }

    /**
     * Constructs a policy map for each client, server and group policy based on input policy name.
     *
     * @param policyName
     * @return hash map for policies
     * @throws Exception
     */
    public static HashMap<String, Class<?>> getPolicyMap(String policyName)
            throws ClassNotFoundException {
        HashMap<String, Class<?>> policyMap = new HashMap<String, Class<?>>();
        Class<?> policy = Class.forName(policyName);

        /* Extract the policy component classes (server, client and group) */
        Class<?>[] policyClasses = policy.getDeclaredClasses();

        /* TODO (Sungwook, 2018-10-2) Collapse into a smaller code for statements below
        E.g. policyClass in (Server, Client, Group) {..}
        */
        for (Class<?> c : policyClasses) {
            if (SapphireServerPolicy.class.isAssignableFrom(c)) {
                policyMap.put("sapphireServerPolicyClass", c);
                continue;
            }
            if (SapphireClientPolicy.class.isAssignableFrom(c)) {
                policyMap.put("sapphireClientPolicyClass", c);
                continue;
            }
            if (SapphireGroupPolicy.class.isAssignableFrom(c)) {
                policyMap.put("sapphireGroupPolicyClass", c);
                continue;
            }
        }

        /* If no policies specified use the defaults */
        if (!policyMap.containsKey("sapphireServerPolicyClass"))
            policyMap.put("sapphireServerPolicyClass", DefaultServerPolicy.class);
        if (!policyMap.containsKey("sapphireClientPolicyClass"))
            policyMap.put("sapphireClientPolicyClass", DefaultClientPolicy.class);
        if (!policyMap.containsKey("sapphireGroupPolicyClass"))
            policyMap.put("sapphireGroupPolicyClass", DefaultGroupPolicy.class);

        return policyMap;
    }

    /**
     * Returns a list of sapphire policy classes - one for each DM.
     *
     * @param dmList a list of DMs
     * @return a list of sapphire policy classes
     * @throws Exception
     */
    private static List<Class<?>> getPolicies(List<DMSpec> dmList) throws Exception {
        if (dmList == null || dmList.isEmpty()) {
            return Arrays.asList(DefaultSapphirePolicy.class);
        }

        List<Class<?>> policyClasses = new ArrayList<>();
        for (DMSpec dm : dmList) {
            Class<?> clazz = Class.forName(dm.getName());
            policyClasses.add(clazz);
        }

        return policyClasses;
    }

    public static KernelObjectStub getPolicyStub(Class<?> policyClass, KernelOID oid)
            throws KernelObjectStubNotCreatedException {
        String policyStubClassName =
                GlobalStubConstants.getPolicyPackageName()
                        + "."
                        + RMIUtil.getShortName(policyClass)
                        + GlobalStubConstants.STUB_SUFFIX;
        KernelObjectStub policyStub;
        try {
            policyStub = KernelObjectFactory.createStub(Class.forName(policyStubClassName), oid);
        } catch (Exception e) {
            throw new KernelObjectStubNotCreatedException(
                    "Failed to create a policy stub object", e);
        }

        return policyStub;
    }

    public static KernelObjectStub getPolicyStub(Class<?> policyClass)
            throws ClassNotFoundException, KernelObjectNotCreatedException {
        String policyStubClassName =
                GlobalStubConstants.getPolicyPackageName()
                        + "."
                        + RMIUtil.getShortName(policyClass)
                        + GlobalStubConstants.STUB_SUFFIX;
        KernelObjectStub policyStub = KernelObjectFactory.create(policyStubClassName);
        return policyStub;
    }

    public static SapphireGroupPolicy initializeGroupPolicy(SapphireGroupPolicy groupPolicyStub)
            throws KernelObjectNotFoundException {
        KernelOID groupOID = ((KernelObjectStub) groupPolicyStub).$__getKernelOID();
        SapphireGroupPolicy groupPolicy =
                (SapphireGroupPolicy) GlobalKernelReferences.nodeServer.getObject(groupOID);
        groupPolicy.$__setKernelOID(groupOID);
        return groupPolicy;
    }

    private static SapphireServerPolicy initializeServerPolicy(
            SapphireServerPolicy serverPolicyStub) throws KernelObjectNotFoundException {
        KernelOID serverOID = ((KernelObjectStub) serverPolicyStub).$__getKernelOID();
        SapphireServerPolicy serverPolicy =
                (SapphireServerPolicy) GlobalKernelReferences.nodeServer.getObject(serverOID);
        serverPolicy.$__setKernelOID(serverOID);
        return serverPolicy;
    }

    // TODO (merge):
    //    public static AppObjectStub getAppStub(
    //            Class<?> appObjectClass, SapphireServerPolicy serverPolicy, Object[] args)
    //            throws CloneNotSupportedException, IllegalAccessException, ClassNotFoundException
    // {
    //        String appStubClassName =
    //                GlobalStubConstants.getAppPackageName(RMIUtil.getPackageName(appObjectClass))
    //                        + "."
    //                        + RMIUtil.getShortName(appObjectClass)
    //                        + GlobalStubConstants.STUB_SUFFIX;
    //        return extractAppStub(serverPolicy.$__initialize(Class.forName(appStubClassName),
    // args));
    //    }
    //
    private static AppObjectStub getAppStub(
            SapphireObjectSpec spec, SapphireServerPolicy serverPolicy, Object[] args)
            throws IllegalAccessException, CloneNotSupportedException {
        AppObjectStub appObjectStub = serverPolicy.$__initialize(spec, args);
        // TODO(multi-lang): We may need to create a clone for non-java app object stub.
        return spec.getLang() == Language.java ? extractAppStub(appObjectStub) : appObjectStub;
    }

    public static AppObjectStub extractAppStub(AppObjectStub appObject)
            throws CloneNotSupportedException, IllegalAccessException {
        // Return shallow copy of the kernel object
        AppObjectStub obj = (AppObjectStub) appObject.$__clone();

        // Replace all superclass fields with null
        Field[] fields = obj.getClass().getSuperclass().getFields();
        for (Field f : fields) {
            f.setAccessible(true);
            f.set(obj, null);
        }

        // Replace the values in stub with new values - is this necessary?

        // Update the directInvocation
        obj.$__initialize(false);
        return obj;
    }

    private static Class<?> getParamClassStripStub(Object param) throws ClassNotFoundException {
        String paramClassName = param.getClass().getName();
        int index = paramClassName.lastIndexOf("_");

        if (index == -1) return Class.forName(paramClassName);

        if (paramClassName.substring(index).equals(GlobalStubConstants.STUB_SUFFIX))
            /* TODO: Is it correct all times ? */
            paramClassName = param.getClass().getSuperclass().getName();
        // paramClassName = paramClassName.substring(0, index);

        return Class.forName(paramClassName);
    }

    /**
     * Processes Sapphire replica by registering for a replica ID and handler for the replica to
     * OMS.
     *
     * @param sapphireObjId Sapphire object ID
     * @param serverPolicy SapphireServerPolicy
     * @param serverPolicyStub ServerPolicy stub
     * @throws SapphireObjectNotFoundException
     * @throws SapphireObjectReplicaNotFoundException
     * @throws RemoteException
     */
    private static void registerSapphireReplica(
            SapphireObjectID sapphireObjId,
            SapphireServerPolicy serverPolicy,
            SapphireServerPolicy serverPolicyStub)
            throws SapphireObjectNotFoundException, SapphireObjectReplicaNotFoundException,
                    RemoteException {
        /* Register for a replica ID from OMS */
        SapphireReplicaID sapphireReplicaId =
                GlobalKernelReferences.nodeServer.oms.registerSapphireReplica(sapphireObjId);

        serverPolicyStub.setReplicaId(sapphireReplicaId);
        serverPolicy.setReplicaId(sapphireReplicaId);

        EventHandler replicaHandler =
                new EventHandler(
                        GlobalKernelReferences.nodeServer.getLocalHost(),
                        new ArrayList() {
                            {
                                add(serverPolicyStub);
                            }
                        });

        /* Register the handler for this replica to OMS */
        GlobalKernelReferences.nodeServer.oms.setSapphireReplicaDispatcher(
                sapphireReplicaId, replicaHandler);
    }

    /**
     * Connects the link between server policy in the chain.
     *
     * @param serverPolicy server policy
     * @param serverPolicyStub server policy stub
     * @param prevServerPolicy previous server policy
     * @param prevServerPolicyStub previous server policy stub
     * @param clientPolicy client policy
     * @throws KernelObjectNotFoundException
     */
    private static void initServerPolicy(
            SapphireServerPolicy serverPolicy,
            SapphireServerPolicy serverPolicyStub,
            SapphireServerPolicy prevServerPolicy,
            KernelObjectStub prevServerPolicyStub,
            SapphireClientPolicy clientPolicy)
            throws KernelObjectNotFoundException {
        serverPolicyStub.$__initialize(prevServerPolicy.sapphire_getAppObject());
        serverPolicy.$__initialize(prevServerPolicy.sapphire_getAppObject());

        KernelObject previousServerPolicyKernelObject =
                GlobalKernelReferences.nodeServer.getKernelObject(
                        prevServerPolicyStub.$__getKernelOID());
        serverPolicy.setNextServerKernelObject(previousServerPolicyKernelObject);
        serverPolicy.setNextServerPolicy(prevServerPolicy);

        prevServerPolicy.setPreviousServerPolicy(serverPolicy);
        prevServerPolicyStub.$__setNextClientPolicy(clientPolicy);
    }

    /**
     * Initializes server policy and stub with app object.
     *
     * @param spec
     * @param serverPolicy server policy
     * @param serverPolicyStub server policy stub
     * @param clientPolicy client policy
     * @param appArgs app arguments
     * @throws ClassNotFoundException
     * @throws IllegalAccessException
     * @throws CloneNotSupportedException
     */
    // TODO (merge):
    private static void initAppStub(
            SapphireObjectSpec spec,
            SapphireServerPolicy serverPolicy,
            SapphireServerPolicy serverPolicyStub,
            SapphireClientPolicy clientPolicy,
            Object[] appArgs,
            AppObject appObject)
            throws ClassNotFoundException, IllegalAccessException, CloneNotSupportedException {
        AppObjectStub appStub;

        if (appObject != null) {
            serverPolicyStub.$__initialize(appObject);
            serverPolicy.$__initialize(appObject);
        } else {
            appStub = getAppStub(spec, serverPolicy, appArgs);
            appStub.$__initialize(clientPolicy);
            serverPolicy.$__initialize(appStub);
            serverPolicyStub.$__initialize(appStub);
        }
    }

    public static Class<?>[] getParamsClasses(Object[] params) throws ClassNotFoundException {
        ArrayList<Class<?>> argClassesList = new ArrayList<Class<?>>();
        for (Object param : params) {
            argClassesList.add(getParamClassStripStub(param));
        }
        Class<?>[] argClasses = new Class<?>[argClassesList.size()];
        return argClassesList.toArray(argClasses);
    }

    private static class PolicyComponents {
        private Class<?> clientPolicyClass = DefaultClientPolicy.class;
        private Class<?> groupPolicyClass = DefaultGroupPolicy.class;
        private Class<?> serverPolicyClass = DefaultServerPolicy.class;
    }
}<|MERGE_RESOLUTION|>--- conflicted
+++ resolved
@@ -313,10 +313,7 @@
                     appArgs);
         }
 
-<<<<<<< HEAD
         // server policy stub at this moment has the full policy chain; safe to add to group
-=======
->>>>>>> f43f5cb6
         if (existingGroupPolicy == null) {
             groupPolicy.addServer(serverPolicyStub);
         }
