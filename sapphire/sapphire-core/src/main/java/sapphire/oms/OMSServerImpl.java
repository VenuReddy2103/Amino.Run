package sapphire.oms;

import static sapphire.compiler.GlobalStubConstants.POLICY_ONDESTROY_MTD_NAME_FORMAT;
import static sapphire.policy.SapphirePolicyUpcalls.SapphirePolicyConfig;

import java.io.IOException;
import java.lang.reflect.Field;
import java.net.InetSocketAddress;
import java.rmi.NotBoundException;
import java.rmi.RemoteException;
import java.rmi.registry.LocateRegistry;
import java.rmi.registry.Registry;
import java.rmi.server.UnicastRemoteObject;
import java.util.ArrayList;
import java.util.Iterator;
import java.util.Map;
import java.util.Random;
import java.util.logging.Logger;
import org.json.JSONException;
import sapphire.common.AppObjectStub;
import sapphire.common.SapphireObjectCreationException;
import sapphire.common.SapphireObjectID;
import sapphire.common.SapphireObjectNameModificationException;
import sapphire.common.SapphireObjectNotFoundException;
import sapphire.common.SapphireObjectReplicaNotFoundException;
import sapphire.common.SapphireReplicaID;
import sapphire.compiler.GlobalStubConstants;
import sapphire.kernel.common.KernelOID;
import sapphire.kernel.common.KernelObjectNotCreatedException;
import sapphire.kernel.common.KernelObjectNotFoundException;
import sapphire.kernel.common.KernelServerNotFoundException;
import sapphire.kernel.common.ServerInfo;
import sapphire.kernel.server.KernelServer;
import sapphire.kernel.server.KernelServerImpl;
import sapphire.policy.SapphirePolicy;
import sapphire.runtime.EventHandler;
import sapphire.runtime.Sapphire;

/**
 * OMSServer for tracking objects in Sapphire
 *
 * @author iyzhang
 */
public class OMSServerImpl implements OMSServer {

    private static Logger logger = Logger.getLogger("sapphire.oms.OMSServerImpl");

    private GlobalKernelObjectManager kernelObjectManager;
    private KernelServerManager serverManager;
    private SapphireObjectManager objectManager;

    /** CONSTRUCTOR * */
    // TODO Should receive a List of servers
    public OMSServerImpl() throws IOException, NotBoundException, JSONException {
        kernelObjectManager = new GlobalKernelObjectManager();
        serverManager = new KernelServerManager();
        objectManager = new SapphireObjectManager();
    }

    /** KERNEL METHODS * */
    /**
     * Register new kernel object
     *
     * @return a new unique kernel object ID
     */
    public KernelOID registerKernelObject(InetSocketAddress host) throws RemoteException {
        KernelOID oid = kernelObjectManager.register(host);
        logger.info("Registering " + oid.toString() + " on host " + host.toString());
        return oid;
    }

    /** Register a new host for this kernel object. Used to move a kernel object */
    public void registerKernelObject(KernelOID oid, InetSocketAddress host)
            throws RemoteException, KernelObjectNotFoundException {
        logger.info("Registering new host for " + oid.toString() + " on " + host.toString());
        kernelObjectManager.register(oid, host);
    }

    /**
     * UnRegister specified kernel object from the host
     *
     * @param oid
     * @param host
     * @throws RemoteException
     * @throws KernelObjectNotFoundException
     */
    public void unRegisterKernelObject(KernelOID oid, InetSocketAddress host)
            throws RemoteException, KernelObjectNotFoundException {
        logger.info("UnRegistering " + oid.toString() + " on host " + host.toString());
        kernelObjectManager.unRegister(oid, host);
    }

    /**
     * Find the host for a kernel object
     *
     * @return the host IP address
     */
    public InetSocketAddress lookupKernelObject(KernelOID oid)
            throws RemoteException, KernelObjectNotFoundException {
        logger.info(
                "Found host for " + oid.toString() + " host: " + kernelObjectManager.lookup(oid));
        return kernelObjectManager.lookup(oid);
    }

    @Override
    public void registerKernelServer(ServerInfo info) throws RemoteException, NotBoundException {
        serverManager.registerKernelServer(info);
    }

    @Override
    public void heartbeatKernelServer(ServerInfo srvinfo)
            throws RemoteException, NotBoundException, KernelServerNotFoundException {
        serverManager.heartbeatKernelServer(srvinfo);
    }

    /**
     * Gets the list servers in the system
     *
     * @throws RemoteException
     * @throws NumberFormatException
     * @throws NotBoundException
     */
    @Override
    public ArrayList<InetSocketAddress> getServers()
            throws NumberFormatException, RemoteException, NotBoundException {
        return serverManager.getServers();
    }

    /**
     * Gets the regions in the system
     *
     * @throws RemoteException
     */
    @Override
    public ArrayList<String> getRegions() throws RemoteException {
        // TODO Auto-generated method stub
        return serverManager.getRegions();
    }

    /**
     * Gets a server in the specified region
     *
     * @param region
     * @return
     * @throws RemoteException
     */
    @Override
    public InetSocketAddress getServerInRegion(String region) throws RemoteException {
        return serverManager.getFirstServerInRegion(region);
    }

    /**
     * Gets all servers in the specified region
     *
     * @param region
     * @return
     * @throws RemoteException
     */
    @Override
    public ArrayList<InetSocketAddress> getServersInRegion(String region) throws RemoteException {
        return serverManager.getServersInRegion(region);
    }

    /**
     * Extracts sapphire client policy from app object stub
     *
     * @param appObjStub
     * @return Returns sapphire client policy
     * @throws NoSuchFieldException
     * @throws IllegalAccessException
     */
    private SapphirePolicy.SapphireClientPolicy extractClientPolicy(AppObjectStub appObjStub)
            throws NoSuchFieldException, IllegalAccessException {
        Field field =
                appObjStub
                        .getClass()
                        .getDeclaredField(GlobalStubConstants.APPSTUB_POLICY_CLIENT_FIELD_NAME);
        field.setAccessible(true);
        return (SapphirePolicy.SapphireClientPolicy) field.get(appObjStub);
    }

    /**
     * Create the sapphire object of given class on one of the servers
     *
     * @param sapphireObjectSpec sapphire object specification in YAML
     * @param args parameters to sapphire object constructor
     * @return Returns sapphire object id
     * @throws RemoteException
     * @throws SapphireObjectCreationException
     */
    @Override
    public SapphireObjectID createSapphireObject(String sapphireObjectSpec, Object... args)
            throws RemoteException, SapphireObjectCreationException {
        /* Get a random server in the first region */
        InetSocketAddress host =
                serverManager.getRandomServerInRegion(serverManager.getRegions().get(0));
        if (host == null) {
            throw new SapphireObjectCreationException(
                    "Failed to create sapphire object. Kernel server is not available in the region");
        }

        /* Get the kernel server stub */
        KernelServer server = serverManager.getServer(host);
        if (server == null) {
            throw new SapphireObjectCreationException(
                    "Failed to create sapphire object. Kernel server not found.");
        }

        // TODO(multi-lang): Store spec together with object ID in objectManager
        // SapphireObjectSpec spec = SapphireObjectSpec.fromYaml(sapphireObjectSpec);

        /* Invoke create sapphire object on the kernel server */
        try {
            AppObjectStub appObjStub = server.createSapphireObject(sapphireObjectSpec, args);
            SapphirePolicy.SapphireClientPolicy clientPolicy = extractClientPolicy(appObjStub);
            objectManager.setInstanceObjectStub(
                    clientPolicy.getGroup().getSapphireObjId(), appObjStub);
            return clientPolicy.getGroup().getSapphireObjId();
        } catch (Exception e) {
            throw new SapphireObjectCreationException(
                    "Failed to create sapphire object. Exception occurred at kernel server.", e);
        }
    }

    /**
     * Gets the sapphire object stub of given sapphire object id
     *
     * @param sapphireObjId
     * @return Returns sapphire object stub
     * @throws RemoteException
     * @throws SapphireObjectNotFoundException
     */
    @Override
    public AppObjectStub acquireSapphireObjectStub(SapphireObjectID sapphireObjId)
            throws RemoteException, SapphireObjectNotFoundException {
        EventHandler policyHandler = null;
        EventHandler[] handlers = objectManager.getSapphireReplicasById(sapphireObjId);

        /* Get a random server policy stub and inject it to appObjStub's client policy */
        if (handlers.length != 0) {
            policyHandler = handlers[new Random().nextInt(handlers.length)];
        }

        if (policyHandler == null) {
            throw new SapphireObjectNotFoundException("Failed to get sapphire object.");
        }

        try {
            AppObjectStub appObjStub = objectManager.getInstanceObjectStub(sapphireObjId);

            SapphirePolicy.SapphireClientPolicy clientPolicy = extractClientPolicy(appObjStub);

            // todo: fix properly. commenting out as temporary workaround for pinkis 3 DHT x 2
            // MasterSlave
            /*
            clientPolicy.setServer(
                    (SapphirePolicy.SapphireServerPolicy) policyHandler.getObjects().get(0));
            */

            return appObjStub;
            // TODO (merge):
            /*
            AppObjectStub localObjStub = objectManager.getInstanceObjectStub(sapphireObjId);
            SapphirePolicy.SapphireClientPolicy clientPolicy = extractClientPolicy(localObjStub);
            SapphirePolicy.SapphireServerPolicy serverPolicy =
                    (SapphirePolicy.SapphireServerPolicy) policyHandler.getObjects().get(0);

            appObjStub = (AppObjectStub) serverPolicy.sapphire_getRemoteAppObject().getObject();

            // Calling extractAppStub to create a clone of appObjStub and set directInvocation
            // to false on the clone instance. If we run oms and kernel server on the same
            // process, serverPolicy.sapphire_getRemoteAppObject().getObject() returns the
            // real appObjectStub instance within the server policy whose directInvocation is
            // true. In this case, if we set directInvocation to false on appObjStub directly,
            // it will modify the the value of appObjStub instance within the server policy
            // which will cause infinite loop. This infinite loop issue will surface when we
            // run oms and kernel server in one process.
            appObjStub = Sapphire.extractAppStub(appObjStub);

            SapphirePolicy.SapphireClientPolicy client = clientPolicy.getClass().newInstance();
            client.onCreate(
                    clientPolicy.getGroup(), clientPolicy.getGroup().getAppConfigAnnotation());
            client.setServer(serverPolicy);

            appObjStub.$__initialize(client);
            */
<<<<<<< HEAD
            //            appObjStub = objectManager.getInstanceObjectStub(sapphireObjId);
            //            ;
            //            appObjStub.$__initialize(false);
=======
            appObjStub = objectManager.getInstanceObjectStub(sapphireObjId);
            appObjStub.$__initialize(false);
>>>>>>> 8a1e4f0d
        } catch (Exception e) {
            logger.warning("Exception occurred : " + e);
            throw new SapphireObjectNotFoundException(
                    "Failed to get object. Exception occurred.", e);
        }
    }

    /**
     * Assigns the name to given sapphire object
     *
     * @param sapphireObjId
     * @param sapphireObjName
     * @throws RemoteException
     * @throws SapphireObjectNotFoundException
     * @throws SapphireObjectNameModificationException
     */
    @Override
    public void setSapphireObjectName(SapphireObjectID sapphireObjId, String sapphireObjName)
            throws RemoteException, SapphireObjectNotFoundException,
                    SapphireObjectNameModificationException {
        objectManager.setInstanceName(sapphireObjId, sapphireObjName);
    }

    /**
     * Attach to the given sapphire object
     *
     * @param sapphireObjName
     * @return Returns sapphire object stub
     * @throws RemoteException
     * @throws SapphireObjectNotFoundException
     */
    @Override
    public AppObjectStub attachToSapphireObject(String sapphireObjName)
            throws RemoteException, SapphireObjectNotFoundException {
        SapphireObjectID sapphireObjId = objectManager.getSapphireInstanceIdByName(sapphireObjName);
        AppObjectStub appObjStub = acquireSapphireObjectStub(sapphireObjId);
        objectManager.incrRefCountAndGet(sapphireObjId);
        return appObjStub;
    }

    /**
     * Detach from the given sapphire object
     *
     * @param sapphireObjName
     * @return Returns true on success and false on failure
     * @throws RemoteException
     * @throws SapphireObjectNotFoundException
     */
    @Override
    public boolean detachFromSapphireObject(String sapphireObjName)
            throws RemoteException, SapphireObjectNotFoundException {
        return deleteSapphireObject(objectManager.getSapphireInstanceIdByName(sapphireObjName));
    }

    /**
     * Delete the sapphire object of given sapphire object id
     *
     * @param sapphireObjId
     * @return Returns true on success and false on failure
     * @throws RemoteException
     * @throws SapphireObjectNotFoundException
     */
    @Override
    public boolean deleteSapphireObject(SapphireObjectID sapphireObjId)
            throws RemoteException, SapphireObjectNotFoundException {

        if (objectManager.decrRefCountAndGet(sapphireObjId) != 0) {
            return true;
        }

        EventHandler handler = getSapphireObjectDispatcher(sapphireObjId);
        if (handler == null) {
            logger.warning("Sapphire object handler is null");
            return false;
        }

        /* Invoke onDestroy method on group policy object */
        try {
            handler.invoke(
                    String.format(
                            POLICY_ONDESTROY_MTD_NAME_FORMAT,
                            handler.getObjects().get(0).getClass().getName()),
                    new ArrayList());
        } catch (Exception e) {
            logger.warning("Exception occurred : " + e);
        }

        return true;
    }

    /**
     * Creates the group policy instance on the kernel server running within OMS and returns group
     * policy object Stub
     *
     * @param policyClass
     * @param sapphireObjId
     * @return Returns group policy object stub
     * @throws RemoteException
     * @throws ClassNotFoundException
     * @throws KernelObjectNotCreatedException
     * @throws SapphireObjectNotFoundException
     */
    @Override
    public SapphirePolicy.SapphireGroupPolicy createGroupPolicy(
            Class<?> policyClass,
            SapphireObjectID sapphireObjId,
            Map<String, SapphirePolicyConfig> configMap)
            throws RemoteException, ClassNotFoundException, KernelObjectNotCreatedException,
                    SapphireObjectNotFoundException {
        return Sapphire.createGroupPolicy(policyClass, sapphireObjId, configMap);
    }

    public static void main(String args[]) {
        if (args.length != 2) {
            System.out.println("Invalid arguments to OMS.");
            System.out.println("[IP] [port]");
            return;
        }

        int port = 1099;
        try {
            port = Integer.parseInt(args[1]);
        } catch (NumberFormatException e) {
            System.out.println("Invalid arguments to OMS.");
            System.out.println("[IP] [port]");
            return;
        }

        System.setProperty("java.rmi.server.hostname", args[0]);
        try {
            OMSServerImpl oms = new OMSServerImpl();
            OMSServer omsStub = (OMSServer) UnicastRemoteObject.exportObject(oms, 0);
            Registry registry = LocateRegistry.createRegistry(port);
            registry.rebind("SapphireOMS", omsStub);

            /* Create an instance of kernel server and export kernel server service */
            KernelServer localKernelServer =
                    new KernelServerImpl(new InetSocketAddress(args[0], port), oms);
            KernelServer localKernelServerStub =
                    (KernelServer) UnicastRemoteObject.exportObject(localKernelServer, 0);
            registry.rebind("SapphireKernelServer", localKernelServerStub);

            logger.info("OMS ready");
            for (Iterator<InetSocketAddress> it = oms.getServers().iterator(); it.hasNext(); ) {
                InetSocketAddress address = it.next();
                logger.fine("   " + address.getHostName().toString() + ":" + address.getPort());
            }
        } catch (Exception e) {
            logger.severe("Server exception: " + e.toString());
            e.printStackTrace();
        }
    }

    /**
     * Registers a sapphire object
     *
     * @return Returns sapphire object id
     * @throws RemoteException
     */
    @Override
    public SapphireObjectID registerSapphireObject() throws RemoteException {
        return objectManager.addInstance(null);
    }

    /**
     * Register a sapphire replica of a given sapphire object
     *
     * @param sapphireObjId
     * @return Return sapphire replica id
     * @throws RemoteException
     * @throws SapphireObjectNotFoundException
     */
    @Override
    public SapphireReplicaID registerSapphireReplica(SapphireObjectID sapphireObjId)
            throws RemoteException, SapphireObjectNotFoundException {
        return objectManager.addReplica(sapphireObjId, null);
    }

    /**
     * Sets the event handler of sapphire object
     *
     * @param sapphireObjId
     * @param dispatcher
     * @throws RemoteException
     * @throws SapphireObjectNotFoundException
     */
    @Override
    public void setSapphireObjectDispatcher(SapphireObjectID sapphireObjId, EventHandler dispatcher)
            throws RemoteException, SapphireObjectNotFoundException {
        objectManager.setInstanceDispatcher(sapphireObjId, dispatcher);
    }

    /**
     * Sets the event handler of sapphire replica
     *
     * @param replicaId
     * @param dispatcher
     * @throws RemoteException
     * @throws SapphireObjectNotFoundException
     * @throws SapphireObjectReplicaNotFoundException
     */
    @Override
    public void setSapphireReplicaDispatcher(SapphireReplicaID replicaId, EventHandler dispatcher)
            throws RemoteException, SapphireObjectNotFoundException,
                    SapphireObjectReplicaNotFoundException {
        objectManager.setReplicaDispatcher(replicaId, dispatcher);
    }

    /**
     * Gets the event handler of sapphire object
     *
     * @param sapphireObjId
     * @return
     * @throws RemoteException
     * @throws SapphireObjectNotFoundException
     */
    @Override
    public EventHandler getSapphireObjectDispatcher(SapphireObjectID sapphireObjId)
            throws RemoteException, SapphireObjectNotFoundException {
        return objectManager.getInstanceDispatcher(sapphireObjId);
    }

    /**
     * Gets the event handler of sapphire replica
     *
     * @param replicaId
     * @return
     * @throws RemoteException
     * @throws SapphireObjectNotFoundException
     */
    @Override
    public EventHandler getSapphireReplicaDispatcher(SapphireReplicaID replicaId)
            throws RemoteException, SapphireObjectNotFoundException,
                    SapphireObjectReplicaNotFoundException {
        return objectManager.getReplicaDispatcher(replicaId);
    }

    /**
     * Unregister the sapphire object
     *
     * @param sapphireObjId
     * @throws RemoteException
     * @throws SapphireObjectNotFoundException
     */
    public void unRegisterSapphireObject(SapphireObjectID sapphireObjId)
            throws RemoteException, SapphireObjectNotFoundException {
        objectManager.removeInstance(sapphireObjId);
    }

    /**
     * Unregister the replica of sapphire object
     *
     * @param replicaId
     * @throws RemoteException
     * @throws SapphireObjectNotFoundException
     */
    public void unRegisterSapphireReplica(SapphireReplicaID replicaId)
            throws RemoteException, SapphireObjectNotFoundException {
        objectManager.removeReplica(replicaId);
    }
}<|MERGE_RESOLUTION|>--- conflicted
+++ resolved
@@ -247,51 +247,8 @@
 
         try {
             AppObjectStub appObjStub = objectManager.getInstanceObjectStub(sapphireObjId);
-
-            SapphirePolicy.SapphireClientPolicy clientPolicy = extractClientPolicy(appObjStub);
-
-            // todo: fix properly. commenting out as temporary workaround for pinkis 3 DHT x 2
-            // MasterSlave
-            /*
-            clientPolicy.setServer(
-                    (SapphirePolicy.SapphireServerPolicy) policyHandler.getObjects().get(0));
-            */
-
+            appObjStub.$__initialize(false);
             return appObjStub;
-            // TODO (merge):
-            /*
-            AppObjectStub localObjStub = objectManager.getInstanceObjectStub(sapphireObjId);
-            SapphirePolicy.SapphireClientPolicy clientPolicy = extractClientPolicy(localObjStub);
-            SapphirePolicy.SapphireServerPolicy serverPolicy =
-                    (SapphirePolicy.SapphireServerPolicy) policyHandler.getObjects().get(0);
-
-            appObjStub = (AppObjectStub) serverPolicy.sapphire_getRemoteAppObject().getObject();
-
-            // Calling extractAppStub to create a clone of appObjStub and set directInvocation
-            // to false on the clone instance. If we run oms and kernel server on the same
-            // process, serverPolicy.sapphire_getRemoteAppObject().getObject() returns the
-            // real appObjectStub instance within the server policy whose directInvocation is
-            // true. In this case, if we set directInvocation to false on appObjStub directly,
-            // it will modify the the value of appObjStub instance within the server policy
-            // which will cause infinite loop. This infinite loop issue will surface when we
-            // run oms and kernel server in one process.
-            appObjStub = Sapphire.extractAppStub(appObjStub);
-
-            SapphirePolicy.SapphireClientPolicy client = clientPolicy.getClass().newInstance();
-            client.onCreate(
-                    clientPolicy.getGroup(), clientPolicy.getGroup().getAppConfigAnnotation());
-            client.setServer(serverPolicy);
-
-            appObjStub.$__initialize(client);
-            */
-<<<<<<< HEAD
-            //            appObjStub = objectManager.getInstanceObjectStub(sapphireObjId);
-            //            ;
-            //            appObjStub.$__initialize(false);
-=======
-            appObjStub = objectManager.getInstanceObjectStub(sapphireObjId);
-            appObjStub.$__initialize(false);
->>>>>>> 8a1e4f0d
         } catch (Exception e) {
             logger.warning("Exception occurred : " + e);
             throw new SapphireObjectNotFoundException(
