--- conflicted
+++ resolved
@@ -48,13 +48,8 @@
         }
     }
 
-<<<<<<< HEAD
-    public boolean IsGraalObject() {
-        return lang != Language.java;
-=======
     private boolean IsGraalObject() {
         return (object instanceof GraalObject);
->>>>>>> 190b187f
     }
 
     /**
@@ -84,8 +79,7 @@
      * @return the return value from the method
      */
     public Object invoke(String method, ArrayList<Object> params) throws Exception {
-<<<<<<< HEAD
-        if (params.size() > 0 && params.get(0) instanceof Language) {
+/*        if (params.size() > 0 && params.get(0) instanceof Language) {
             Value v = (Value) object;
             ArrayList<Object> objs = new ArrayList<>();
 
@@ -98,10 +92,9 @@
             }
             Value ret = v.getMember(method).execute(objs.toArray());
             return new ObjectHandler(ret);
-=======
+            */
         if (isGraalObject) {
             return ((GraalObject) object).invoke(method, params);
->>>>>>> 190b187f
         } else {
             return methods.get(method).invoke(object, params.toArray());
         }
@@ -138,17 +131,16 @@
     }
 
     private void readObject(ObjectInputStream in) throws IOException, ClassNotFoundException {
-<<<<<<< HEAD
+        /*
         lang = Language.valueOf(in.readUTF());
         if (IsGraalObject()) {
             sapphire.graal.io.Deserializer deserializer =
                     new Deserializer(in, GraalContext.getContext());
             object = deserializer.deserialize();
             System.out.println("Successfully de-serialized object " + object.toString());
-=======
+            */
         if (ObjectType.valueOf(in.readUTF()) == ObjectType.graal) {
             object = GraalObject.readObject(in);
->>>>>>> 190b187f
         } else {
             Object obj = in.readObject();
             fillMethodTable(obj);
