// Top-level build file where you can add configuration options common to all sub-projects/modules.

buildscript {
    repositories {
        jcenter()
    }
    dependencies {
<<<<<<< HEAD
        classpath 'com.android.tools.build:gradle:1.3.1'
        classpath 'com.neenbedankt.gradle.plugins:android-apt:1.8'
=======
        classpath 'com.android.tools.build:gradle:2.1.2'
        classpath 'com.neenbedankt.gradle.plugins:android-apt:1.8'

>>>>>>> 578d04b8
        // NOTE: Do not place your application dependencies here; they belong
        // in the individual module build.gradle files
    }
}

allprojects {
    repositories {
        jcenter()
    }
}<|MERGE_RESOLUTION|>--- conflicted
+++ resolved
@@ -5,14 +5,8 @@
         jcenter()
     }
     dependencies {
-<<<<<<< HEAD
-        classpath 'com.android.tools.build:gradle:1.3.1'
-        classpath 'com.neenbedankt.gradle.plugins:android-apt:1.8'
-=======
         classpath 'com.android.tools.build:gradle:2.1.2'
         classpath 'com.neenbedankt.gradle.plugins:android-apt:1.8'
-
->>>>>>> 578d04b8
         // NOTE: Do not place your application dependencies here; they belong
         // in the individual module build.gradle files
     }
